// @HEADER
// ***********************************************************************
//
//           Panzer: A partial differential equation assembly
//       engine for strongly coupled complex multiphysics systems
//                 Copyright (2011) Sandia Corporation
//
// Under the terms of Contract DE-AC04-94AL85000 with Sandia Corporation,
// the U.S. Government retains certain rights in this software.
//
// Redistribution and use in source and binary forms, with or without
// modification, are permitted provided that the following conditions are
// met:
//
// 1. Redistributions of source code must retain the above copyright
// notice, this list of conditions and the following disclaimer.
//
// 2. Redistributions in binary form must reproduce the above copyright
// notice, this list of conditions and the following disclaimer in the
// documentation and/or other materials provided with the distribution.
//
// 3. Neither the name of the Corporation nor the names of the
// contributors may be used to endorse or promote products derived from
// this software without specific prior written permission.
//
// THIS SOFTWARE IS PROVIDED BY SANDIA CORPORATION "AS IS" AND ANY
// EXPRESS OR IMPLIED WARRANTIES, INCLUDING, BUT NOT LIMITED TO, THE
// IMPLIED WARRANTIES OF MERCHANTABILITY AND FITNESS FOR A PARTICULAR
// PURPOSE ARE DISCLAIMED. IN NO EVENT SHALL SANDIA CORPORATION OR THE
// CONTRIBUTORS BE LIABLE FOR ANY DIRECT, INDIRECT, INCIDENTAL, SPECIAL,
// EXEMPLARY, OR CONSEQUENTIAL DAMAGES (INCLUDING, BUT NOT LIMITED TO,
// PROCUREMENT OF SUBSTITUTE GOODS OR SERVICES; LOSS OF USE, DATA, OR
// PROFITS; OR BUSINESS INTERRUPTION) HOWEVER CAUSED AND ON ANY THEORY OF
// LIABILITY, WHETHER IN CONTRACT, STRICT LIABILITY, OR TORT (INCLUDING
// NEGLIGENCE OR OTHERWISE) ARISING IN ANY WAY OUT OF THE USE OF THIS
// SOFTWARE, EVEN IF ADVISED OF THE POSSIBILITY OF SUCH DAMAGE.
//
// Questions? Contact Roger P. Pawlowski (rppawlo@sandia.gov) and
// Eric C. Cyr (eccyr@sandia.gov)
// ***********************************************************************
// @HEADER

#ifndef PANZER_STK_RYTHMOS_OBSERVER_FACTORY_HPP
#define PANZER_STK_RYTHMOS_OBSERVER_FACTORY_HPP

#include "Rythmos_IntegrationObserverBase.hpp"
#include "Teuchos_RCP.hpp"
#include "Teuchos_Assert.hpp"

#include "Panzer_STK_Interface.hpp"
#include "Panzer_UniqueGlobalIndexer.hpp"
#include "Panzer_LinearObjFactory.hpp"

#include "Panzer_STK_Utilities.hpp"

namespace panzer_stk {

  class RythmosObserverFactory {

  public:

    virtual ~RythmosObserverFactory() {}

    //! Use the NOX observer as well?
    virtual bool useNOXObserver() const = 0;

    virtual Teuchos::RCP<Rythmos::IntegrationObserverBase<double> >
<<<<<<< HEAD
    buildRythmosObserver(const Teuchos::RCP<panzer_stk::STK_Interface>& mesh,
			 const Teuchos::RCP<panzer::UniqueGlobalIndexerBase> & dof_manager,
			 const Teuchos::RCP<panzer::LinearObjFactory<panzer::Traits> >& lof) const = 0;
=======
    buildRythmosObserver(const Teuchos::RCP<panzer_stk_classic::STK_Interface>& mesh,
			 const Teuchos::RCP<const panzer::UniqueGlobalIndexerBase> & dof_manager,
			 const Teuchos::RCP<const panzer::LinearObjFactory<panzer::Traits> >& lof) const = 0;
>>>>>>> 31988994
  };

}

#endif<|MERGE_RESOLUTION|>--- conflicted
+++ resolved
@@ -65,15 +65,9 @@
     virtual bool useNOXObserver() const = 0;
 
     virtual Teuchos::RCP<Rythmos::IntegrationObserverBase<double> >
-<<<<<<< HEAD
     buildRythmosObserver(const Teuchos::RCP<panzer_stk::STK_Interface>& mesh,
-			 const Teuchos::RCP<panzer::UniqueGlobalIndexerBase> & dof_manager,
-			 const Teuchos::RCP<panzer::LinearObjFactory<panzer::Traits> >& lof) const = 0;
-=======
-    buildRythmosObserver(const Teuchos::RCP<panzer_stk_classic::STK_Interface>& mesh,
 			 const Teuchos::RCP<const panzer::UniqueGlobalIndexerBase> & dof_manager,
 			 const Teuchos::RCP<const panzer::LinearObjFactory<panzer::Traits> >& lof) const = 0;
->>>>>>> 31988994
   };
 
 }
