--- conflicted
+++ resolved
@@ -36,11 +36,8 @@
 
 
 #include "Teuchos_ParameterList.hpp"
-<<<<<<< HEAD
 #include "Teuchos_DependencySheet.hpp"
-=======
 #include "Teuchos_Comm.hpp"
->>>>>>> 234c4ee9
 
 
 namespace Teuchos {
@@ -61,7 +58,7 @@
  */
 TEUCHOS_LIB_DLL_EXPORT void updateParametersFromXmlFile(
   const std::string &xmlFileName,
-  Teuchos::ParameterList *paramList
+  ParameterList *paramList
   );
 
 /** \brief On processor rank = 0, reads XML parameters from a file 
@@ -76,15 +73,15 @@
  * from the file <tt>xmlFileName</tt> will be set or overide those in
  * <tt>*paramList</tt>.
  *
- * \param comm [in] A Teuchos::Comm object used to broadcast the xml.
+ * \param comm [in] A Comm object used to broadcast the xml.
  *
  * \relates ParameterList
  */
 
 TEUCHOS_LIB_DLL_EXPORT void updateParametersFromXmlFileAndBroadcast(
   const std::string &xmlFileName,
-  Teuchos::ParameterList *paramList,
-  const Teuchos::Comm<int> &comm
+  ParameterList *paramList,
+  const Comm<int> &comm
   );
 
 /** \brief Reads XML parameters from a file and return them in a new parameter list.
@@ -114,7 +111,7 @@
  */
 TEUCHOS_LIB_DLL_EXPORT void updateParametersFromXmlString(
   const std::string &xmlStr,
-  Teuchos::ParameterList *paramList
+  ParameterList *paramList
   );
 
 
@@ -141,7 +138,7 @@
  * \relates ParameterList
  */
 TEUCHOS_LIB_DLL_EXPORT void writeParameterListToXmlOStream(
-  const Teuchos::ParameterList &paramList,
+  const ParameterList &paramList,
   std::ostream &xmlOut,
   RCP<const DependencySheet> depSheet = null
   );
@@ -158,7 +155,7 @@
  * \relates ParameterList
  */
 TEUCHOS_LIB_DLL_EXPORT void writeParameterListToXmlFile(
-  const Teuchos::ParameterList &paramList,
+  const ParameterList &paramList,
   const std::string &xmlFileName,
   RCP<const DependencySheet> depSheet=null
   );
