// @HEADER
// ***********************************************************************
//
//                Copyright message goes here.   TODO
//
// ***********************************************************************
// @HEADER

/*! \file Zoltan2_MatrixInput.hpp

    \brief The abstract interface for a graph input adapter.
*/

#ifndef _ZOLTAN2_MATRIXINPUT_HPP_
#define _ZOLTAN2_MATRIXINPUT_HPP_

#include <Zoltan2_InputAdapter.hpp>
#include <Zoltan2_InputTraits.hpp>
#include <Zoltan2_PartitioningSolution.hpp>

namespace Zoltan2 {

/*! Zoltan2::MatrixInput
    \brief MatrixInput defines the interface for input adapters for
            matrices.

    The Matrix accessor methods defined here mimic those of 
    Tpetra::CrsMatrix and Tpetra::Map.

    scalar_t: This data type is used for matrix non-zeros
    gid_t: the type for the application's global Ids
    lno_t: the integral type that Zoltan2 will use for local counters.
    gno_t: the integral type that Zoltan2 will use for the global 
           counts and identifiers.  It needs to be large enough for the
           problem's number of objects.
*/

template <typename User>
  class MatrixInput : public InputAdapter {
private:

public:

  typedef typename InputTraits<User>::scalar_t scalar_t;
  typedef typename InputTraits<User>::lno_t    lno_t;
  typedef typename InputTraits<User>::gno_t    gno_t;
  typedef typename InputTraits<User>::gid_t    gid_t;
  typedef typename InputTraits<User>::node_t   node_t;
  typedef User user_t;

  // adapterType == MatrixAdapterType
  // Function must return one of Zoltan2's enumerated types in InputAdapter
  // User should not rewrite this function.
  enum InputAdapterType inputAdapterType() const {return MatrixAdapterType;}

  /*! Pure virtual Destructor
   */
  virtual ~MatrixInput(){};

  /*! Returns the number rows on this process.
   */
  virtual size_t getLocalNumRows() const = 0;

  /*! Returns the global number rows.
   */
  virtual global_size_t getGlobalNumRows() const = 0;

  /*! Returns the number columns on this process.
   */
  virtual size_t getLocalNumColumns() const = 0;

  /*! Returns the global number columns.
   */
  virtual global_size_t getGlobalNumColumns() const = 0;

  /*! Sets pointers to this process' matrix entries.
      If this optional call is defined in the adapter, it can save a memory
      copy of application data.
      \param rowIds will on return a pointer to row global Ids
      \param offsets is an array of size numRows + 1.  The column Ids for
          rowId[i] begin at colIds[offsets[i]].  The last element of offsets
          is the size of the colIds array.
      \param colIds on return will point to the global column Ids for
         the non-zeros for each row.
       \return The number of ids in the rowIds list.
   */

  virtual size_t getRowListView(const gid_t *&rowIds, 
    const lno_t *&offsets, const gid_t *& colIds) const = 0;

  /*! Apply the solution to a partitioning problem to an input.  
   *
   *  This is not a required part of the MatrixInput interface.  
   *
   *  \param in  An input object with a structure and assignment of
   *           of global Ids to processes that matches that of the input
   *           data that instantiated this InputAdapter.
   *  \param out On return this should point to a newly created object 
<<<<<<< HEAD
   *            with the specified partitioning.
   *  \param solution  The Solution object created by a Problem should
   *      be supplied as the third argument.  It must have been templated
   *      on user data that has the same global ID distribution as this
   *      user data.

   *  \return   Returns the number of Ids in the new partitioning.
=======
   *            with the specified partition.
   *  \return   Returns the number of Ids in the new partition.
   *
   * TODO - A solution needs to be more than a list of parts, but
   *   also how those parts map to processes.  For now,
   *   process "p" gets part "p".
>>>>>>> 7f2fb013
   */

  template <typename User2>
    size_t applyPartitioningSolution(const User &in, User *&out,
         const PartitioningSolution<User2> &solution)
  {
    return 0;
  }

};
  
}  //namespace Zoltan2
  
#endif<|MERGE_RESOLUTION|>--- conflicted
+++ resolved
@@ -96,22 +96,12 @@
    *           of global Ids to processes that matches that of the input
    *           data that instantiated this InputAdapter.
    *  \param out On return this should point to a newly created object 
-<<<<<<< HEAD
    *            with the specified partitioning.
    *  \param solution  The Solution object created by a Problem should
    *      be supplied as the third argument.  It must have been templated
    *      on user data that has the same global ID distribution as this
    *      user data.
-
    *  \return   Returns the number of Ids in the new partitioning.
-=======
-   *            with the specified partition.
-   *  \return   Returns the number of Ids in the new partition.
-   *
-   * TODO - A solution needs to be more than a list of parts, but
-   *   also how those parts map to processes.  For now,
-   *   process "p" gets part "p".
->>>>>>> 7f2fb013
    */
 
   template <typename User2>
