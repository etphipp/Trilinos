--- conflicted
+++ resolved
@@ -153,10 +153,9 @@
     virtual bool isOneStepMethod()   const {return true;}
     virtual bool isMultiStepMethod() const {return !isOneStepMethod();}
 
-<<<<<<< HEAD
     virtual OrderODE getOrderODE()   const {return FIRST_ORDER_ODE;}
   //@}
-=======
+
   /// Return alpha = d(xDot)/dx.
   virtual Scalar getAlpha(const Scalar dt) const
   {
@@ -165,12 +164,6 @@
   }
   /// Return beta  = d(x)/dx.
   virtual Scalar getBeta (const Scalar   ) const { return Scalar(1.0); }
-
-  /// Pass initial guess to Newton solver
-  virtual void setInitialGuess(
-    Teuchos::RCP<const Thyra::VectorBase<Scalar> > initial_guess)
-    {initial_guess_ = initial_guess;}
->>>>>>> 7f085655
 
   /// \name ParameterList methods
   //@{
