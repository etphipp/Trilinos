// @HEADER
// ****************************************************************************
//                Tempus: Copyright (2017) Sandia Corporation
//
// Distributed under BSD 3-clause license (See accompanying file Copyright.txt)
// ****************************************************************************
// @HEADER

#ifndef Tempus_StepperExplicitRK_impl_hpp
#define Tempus_StepperExplicitRK_impl_hpp

#include "Tempus_RKButcherTableauBuilder.hpp"
#include "Tempus_RKButcherTableau.hpp"
#include "Teuchos_VerboseObjectParameterListHelpers.hpp"
#include "Thyra_VectorStdOps.hpp"


namespace Tempus {

template<class Scalar>
StepperExplicitRK<Scalar>::StepperExplicitRK(
  const Teuchos::RCP<const Thyra::ModelEvaluator<Scalar> >& appModel,
  std::string stepperType)
{
  this->setTableau(stepperType);
  this->setModel(appModel);
  this->initialize();
}

template<class Scalar>
StepperExplicitRK<Scalar>::StepperExplicitRK(
  const Teuchos::RCP<const Thyra::ModelEvaluator<Scalar> >& appModel,
  Teuchos::RCP<Teuchos::ParameterList>                      pList)
{
  this->setTableau(pList);
  this->setParameterList(pList);
  this->setModel(appModel);
  this->initialize();
}

template<class Scalar>
StepperExplicitRK<Scalar>::StepperExplicitRK(
  const Teuchos::RCP<const Thyra::ModelEvaluator<Scalar> >& appModel,
  std::string stepperType,
  Teuchos::RCP<Teuchos::ParameterList>                      pList)
{
  this->setTableau(stepperType);
  this->setParameterList(pList);
  this->setModel(appModel);
  this->initialize();
}

template<class Scalar>
Scalar StepperExplicitRK<Scalar>::getInitTimeStep(
  const Teuchos::RCP<SolutionHistory<Scalar> >& sh) const
{

   Scalar dt = Scalar(1.0e+99);
   if (!this->stepperPL_->template get<bool>("Use Embedded")) return dt;

   Teuchos::RCP<SolutionState<Scalar> > currentState=sh->getCurrentState();
   Teuchos::RCP<SolutionStateMetaData<Scalar> > metaData = currentState->getMetaData();
   const int order = metaData->getOrder();
   const Scalar time = metaData->getTime();
   const Scalar errorAbs = metaData->getTolRel();
   const Scalar errorRel = metaData->getTolAbs();

<<<<<<< HEAD
   Teuchos::RCP<Thyra::VectorBase<Scalar> > stageX_, scratchX;
   stageX_ = Thyra::createMember(this->appModel_->get_f_space());
   scratchX = Thyra::createMember(this->appModel_->get_f_space());
   Thyra::assign(stageX_.ptr(), *(currentState->getX()));
=======
   Teuchos::RCP<Thyra::VectorBase<Scalar> > stageX, scratchX;
   stageX = Thyra::createMember(appModel_->get_f_space());
   scratchX = Thyra::createMember(appModel_->get_f_space());
   Thyra::assign(stageX.ptr(), *(currentState->getX()));
>>>>>>> 7f0d1ee6

   std::vector<Teuchos::RCP<Thyra::VectorBase<Scalar> > > stageXDot(2);
   for (int i=0; i<2; ++i) {
<<<<<<< HEAD
      stageXDot_[i] = Thyra::createMember(this->appModel_->get_f_space());
      assign(stageXDot_[i].ptr(), Teuchos::ScalarTraits<Scalar>::zero());
=======
      stageXDot[i] = Thyra::createMember(appModel_->get_f_space());
      assign(stageXDot[i].ptr(), Teuchos::ScalarTraits<Scalar>::zero());
>>>>>>> 7f0d1ee6
   }

   // A: one function evaluation at F(t_0, X_0)
   typedef Thyra::ModelEvaluatorBase MEB;
<<<<<<< HEAD
   MEB::InArgs<Scalar> inArgs = this->appModel_->getNominalValues();
   MEB::OutArgs<Scalar> outArgs = this->appModel_->createOutArgs();
   inArgs.set_x(stageX_);
   if (inArgs.supports(MEB::IN_ARG_t)) inArgs.set_t(time);
   if (inArgs.supports(MEB::IN_ARG_x_dot)) inArgs.set_x_dot(Teuchos::null);
   outArgs.set_f(stageXDot_[0]); // K1
   this->appModel_->evalModel(inArgs, outArgs);
=======
   Thyra::ModelEvaluatorBase::InArgs<Scalar> inArgs = appModel_->getNominalValues();
   Thyra::ModelEvaluatorBase::OutArgs<Scalar> outArgs = appModel_->createOutArgs();
   inArgs.set_x(stageX);
   if (inArgs.supports(MEB::IN_ARG_t)) inArgs.set_t(time);
   if (inArgs.supports(MEB::IN_ARG_x_dot)) inArgs.set_x_dot(Teuchos::null);
   outArgs.set_f(stageXDot[0]); // K1
   appModel_->evalModel(inArgs,outArgs);
>>>>>>> 7f0d1ee6

   auto err_func = [] (Teuchos::RCP<Thyra::VectorBase<Scalar> > U,
         const Scalar rtol, const Scalar atol,
         Teuchos::RCP<Thyra::VectorBase<Scalar> > absU)
   {
      // compute err = Norm_{WRMS} with w = Atol + Rtol * | U |
      Thyra::assign(absU.ptr(), *U);
      Thyra::abs(*U, absU.ptr()); // absU = | X0 |
      Thyra::Vt_S(absU.ptr(), rtol); // absU *= Rtol
      Thyra::Vp_S(absU.ptr(), atol); // absU += Atol
      Thyra::ele_wise_divide(Teuchos::as<Scalar>(1.0), *U, *absU, absU.ptr());
      Scalar err = Thyra::norm_inf(*absU);
      return err;
   };

   Scalar d0 = err_func(stageX, errorRel, errorAbs, scratchX);
   Scalar d1 = err_func(stageXDot[0], errorRel, errorAbs, scratchX);

   // b) first guess for the step size
   dt = Teuchos::as<Scalar>(0.01)*(d0/d1);

   // c) perform one explicit Euler step (X_1)
   Thyra::Vp_StV(stageX.ptr(), dt, *(stageXDot[0]));

   // compute F(t_0 + dt, X_1)
<<<<<<< HEAD
   inArgs.set_x(stageX_);
   if (inArgs.supports(MEB::IN_ARG_t)) inArgs.set_t(time + dt);
   if (inArgs.supports(MEB::IN_ARG_x_dot))
     inArgs.set_x_dot(Teuchos::null);
   outArgs.set_f(stageXDot_[1]); // K2
   this->appModel_->evalModel(inArgs, outArgs);
=======
   inArgs.set_x(stageX);
   if (inArgs.supports(MEB::IN_ARG_t)) inArgs.set_t(time + dt);
   if (inArgs.supports(MEB::IN_ARG_x_dot)) inArgs.set_x_dot(Teuchos::null);
   outArgs.set_f(stageXDot[1]); // K2
   appModel_->evalModel(inArgs,outArgs);
>>>>>>> 7f0d1ee6

   // d) compute estimate of the second derivative of the solution
   // d2 = || f(t_0 + dt, X_1) - f(t_0, X_0) || / dt
   Teuchos::RCP<Thyra::VectorBase<Scalar> > errX;
   errX = Thyra::createMember(this->appModel_->get_f_space());
   assign(errX.ptr(), Teuchos::ScalarTraits<Scalar>::zero());
   Thyra::V_VmV(errX.ptr(), *(stageXDot[1]), *(stageXDot[0]));
   Scalar d2 = err_func(errX, errorRel, errorAbs, scratchX) / dt;

   // e) compute step size h_1 (from m = 0 order Taylor series)
   Scalar max_d1_d2 = std::max(d1, d2);
   Scalar h1 = std::pow((0.01/max_d1_d2),(1.0/(order+1)));

   // f) propse starting step size
   dt = std::min(100*dt, h1);
   return dt;
}

template<class Scalar>
void StepperExplicitRK<Scalar>::setTableau(std::string stepperType)
{
  if (stepperType == "") {
    this->setTableau();
  } else {
    ERK_ButcherTableau_ = createRKBT<Scalar>(stepperType, this->stepperPL_);
  }

  TEUCHOS_TEST_FOR_EXCEPTION(ERK_ButcherTableau_->isImplicit() == true,
    std::logic_error,
       "Error - StepperExplicitRK received an implicit Butcher Tableau!\n"
    << "  Stepper Type = " << stepperType << "\n");
  description_ = ERK_ButcherTableau_->description();
}

template<class Scalar>
void StepperExplicitRK<Scalar>::setTableau(
  Teuchos::RCP<Teuchos::ParameterList> pList)
{
  if (pList == Teuchos::null) {
    // Create default parameters if null, otherwise keep current parameters.
    if (this->stepperPL_ == Teuchos::null)
      this->stepperPL_ = this->getDefaultParameters();
  } else {
    this->stepperPL_ = pList;
  }

  std::string stepperType =
    this->stepperPL_->template get<std::string>("Stepper Type",
                                                "RK Explicit 4 Stage");
  ERK_ButcherTableau_ = createRKBT<Scalar>(stepperType, this->stepperPL_);

  TEUCHOS_TEST_FOR_EXCEPTION(ERK_ButcherTableau_->isImplicit() == true,
    std::logic_error,
       "Error - StepperExplicitRK received an implicit Butcher Tableau!\n"
    << "  Stepper Type = " << stepperType << "\n");
  description_ = ERK_ButcherTableau_->description();
}


template<class Scalar>
void StepperExplicitRK<Scalar>::setObserver(
  Teuchos::RCP<StepperObserver<Scalar> > obs)
{
  if (obs == Teuchos::null) {
    // Create default observer, otherwise keep current observer.
    if (this->stepperObserver_ == Teuchos::null) {
      stepperExplicitRKObserver_ =
        Teuchos::rcp(new StepperExplicitRKObserver<Scalar>());
      this->stepperObserver_ =
        Teuchos::rcp_dynamic_cast<StepperObserver<Scalar> >
          (stepperExplicitRKObserver_);
     }
  } else {
    this->stepperObserver_ = obs;
    stepperExplicitRKObserver_ =
      Teuchos::rcp_dynamic_cast<StepperExplicitRKObserver<Scalar> >
        (this->stepperObserver_);
  }
}


template<class Scalar>
void StepperExplicitRK<Scalar>::initialize()
{
  TEUCHOS_TEST_FOR_EXCEPTION( ERK_ButcherTableau_ == Teuchos::null,
    std::logic_error,
    "Error - Need to set the Butcher Tableau, setTableau(), before calling "
    "StepperExplicitRK::initialize()\n");

  TEUCHOS_TEST_FOR_EXCEPTION( this->appModel_==Teuchos::null, std::logic_error,
    "Error - Need to set the model, setModel(), before calling "
    "StepperExplicitRK::initialize()\n");

  this->setTableau(this->stepperPL_);
  this->setParameterList(this->stepperPL_);
  this->setObserver();

  // Initialize the stage vectors
  int numStages = ERK_ButcherTableau_->numStages();
  stageX_ = Thyra::createMember(this->appModel_->get_f_space());
  stageXDot_.resize(numStages);
  for (int i=0; i<numStages; ++i) {
    stageXDot_[i] = Thyra::createMember(this->appModel_->get_f_space());
    assign(stageXDot_[i].ptr(), Teuchos::ScalarTraits<Scalar>::zero());
  }

  if ( ERK_ButcherTableau_->isEmbedded() and
       this->stepperPL_->template get<bool>("Use Embedded") ){
     ee_ = Thyra::createMember(this->appModel_->get_f_space());
     abs_u0 = Thyra::createMember(this->appModel_->get_f_space());
     abs_u = Thyra::createMember(this->appModel_->get_f_space());
     sc = Thyra::createMember(this->appModel_->get_f_space());
  }
}


template<class Scalar>
void StepperExplicitRK<Scalar>::setInitialConditions (
      const Teuchos::RCP<SolutionHistory<Scalar> >& solutionHistory)
{
  using Teuchos::RCP;

  int numStates = solutionHistory->getNumStates();

  TEUCHOS_TEST_FOR_EXCEPTION(numStates < 1, std::logic_error,
    "Error - setInitialConditions() needs at least one SolutionState\n"
    "        to set the initial condition.  Number of States = " << numStates);

  if (numStates > 1) {
    RCP<Teuchos::FancyOStream> out = this->getOStream();
    Teuchos::OSTab ostab(out,1,"StepperExplicitRK::setInitialConditions()");
    *out << "Warning -- SolutionHistory has more than one state!\n"
         << "Setting the initial conditions on the currentState.\n"<<std::endl;
  }

  RCP<SolutionState<Scalar> > initialState = solutionHistory->getCurrentState();
  RCP<Thyra::VectorBase<Scalar> > x = initialState->getX();

  // Use x from inArgs as ICs, if needed.
  this->inArgs_ = this->appModel_->getNominalValues();
  if (x == Teuchos::null) {
    TEUCHOS_TEST_FOR_EXCEPTION( (x == Teuchos::null) &&
      (this->inArgs_.get_x() == Teuchos::null), std::logic_error,
      "Error - setInitialConditions() needs the ICs from the SolutionHistory\n"
      "        or getNominalValues()!\n");

    x = Teuchos::rcp_const_cast<Thyra::VectorBase<Scalar> >(
          this->inArgs_.get_x());
    initialState->setX(x);
  }

  // Perform IC Consistency.  Only needed if useFSAL=true or by SolutionState.
  // Put f in the last stage of stageXDot_.  This way
  // it would be available for the first step.
  if (this->getUseFSAL() || (initialState->getXDot() != Teuchos::null)) {
    std::string icConsistency = this->getICConsistency();
    if (icConsistency == "None") {
      if (initialState->getXDot() == Teuchos::null) {
        RCP<Teuchos::FancyOStream> out = this->getOStream();
        Teuchos::OSTab ostab(out,1,"StepperExplicitRK::setInitialConditions()");
        *out << "Warning -- Requested IC consistency of 'None' but\n"
             << "           initialState does not have an xDot.\n"
             << "           Setting a 'Consistent' xDot!\n" << std::endl;
        this->evaluateExplicitODE(stageXDot_.back(), x,
                                  initialState->getTime());
      } else {
        Thyra::assign(stageXDot_.back().ptr(), *(initialState->getXDot()));
      }
    }
    else if (icConsistency == "Zero")
      Thyra::assign(stageXDot_.back().ptr(), Scalar(0.0));
    else if (icConsistency == "App") {
      auto xDot = Teuchos::rcp_const_cast<Thyra::VectorBase<Scalar> >(
                    this->inArgs_.get_x_dot());
      TEUCHOS_TEST_FOR_EXCEPTION(xDot == Teuchos::null, std::logic_error,
        "Error - setInitialConditions() requested 'App' for IC consistency,\n"
        "        but 'App' returned a null pointer for xDot!\n");
      Thyra::assign(stageXDot_.back().ptr(), *xDot);
    }
    else if (icConsistency == "Consistent") {
      // Evaluate xDot = f(x,t).
      this->evaluateExplicitODE(stageXDot_.back(), x,
                                initialState->getTime());
    }
  }

  // Put f into initialState->getXDot(), if available.
  if (initialState->getXDot() != Teuchos::null) {
    Thyra::assign(initialState->getXDot().ptr(), *(stageXDot_.back()));

    // At this point, x, and xDot sync'ed or consistent
    // at the same time level for the initialState.
    initialState->setIsSynced(true);
  }

  // Test for consistency.
  if ( this->getICConsistencyCheck() &&
       (this->getUseFSAL() || (initialState->getXDot() != Teuchos::null)) ) {
    auto xDot = stageXDot_.back();
    auto f    = initialState->getX()->clone_v();
    this->evaluateExplicitODE(f, x, initialState->getTime());
    Thyra::Vp_StV(f.ptr(), Scalar(-1.0), *(xDot));
    Scalar reldiff = Thyra::norm(*f)/Thyra::norm(*xDot);

    Scalar eps = Scalar(100.0)*std::abs(Teuchos::ScalarTraits<Scalar>::eps());
    if (reldiff > eps) {
      RCP<Teuchos::FancyOStream> out = this->getOStream();
      Teuchos::OSTab ostab(out,1, "StepperExplicitRK::setInitialConditions()");
      *out << "Warning -- Failed consistency check but continuing!\n"
           << "  ||xDot-f(x,t)||/||xDot|| > eps" << std::endl
           << "  ||xDot-f(x,t)||          = " << Thyra::norm(*f)   << std::endl
           << "  ||xDot||                 = " << Thyra::norm(*xDot)<< std::endl
           << "  ||xDot-f(x,t)||/||xDot|| = " << reldiff           << std::endl
           << "                       eps = " << eps               << std::endl;
    }
  }
}


template<class Scalar>
void StepperExplicitRK<Scalar>::takeStep(
  const Teuchos::RCP<SolutionHistory<Scalar> >& solutionHistory)
{
  using Teuchos::RCP;

  TEMPUS_FUNC_TIME_MONITOR("Tempus::StepperExplicitRK::takeStep()");
  {
    TEUCHOS_TEST_FOR_EXCEPTION(solutionHistory->getNumStates() < 2,
      std::logic_error,
      "Error - StepperExplicitRK<Scalar>::takeStep(...)\n"
      "Need at least two SolutionStates for ExplicitRK.\n"
      "  Number of States = " << solutionHistory->getNumStates() << "\n"
      "Try setting in \"Solution History\" \"Storage Type\" = \"Undo\"\n"
      "  or \"Storage Type\" = \"Static\" and \"Storage Limit\" = \"2\"\n");

    this->stepperObserver_->observeBeginTakeStep(solutionHistory, *this);
    RCP<SolutionState<Scalar> > currentState=solutionHistory->getCurrentState();
    RCP<SolutionState<Scalar> > workingState=solutionHistory->getWorkingState();
    const Scalar dt = workingState->getTimeStep();
    const Scalar time = currentState->getTime();

    const int numStages = ERK_ButcherTableau_->numStages();
    Teuchos::SerialDenseMatrix<int,Scalar> A = ERK_ButcherTableau_->A();
    Teuchos::SerialDenseVector<int,Scalar> b = ERK_ButcherTableau_->b();
    Teuchos::SerialDenseVector<int,Scalar> c = ERK_ButcherTableau_->c();

    // Compute stage solutions
    for (int i=0; i < numStages; ++i) {
      if (!Teuchos::is_null(stepperExplicitRKObserver_))
        stepperExplicitRKObserver_->observeBeginStage(solutionHistory, *this);

      if ( i == 0 && this->getUseFSAL() &&
           workingState->getNConsecutiveFailures() == 0 ) {

        RCP<Thyra::VectorBase<Scalar> > tmp = stageXDot_[0];
        stageXDot_[0] = stageXDot_.back();
        stageXDot_.back() = tmp;

      } else {

        Thyra::assign(stageX_.ptr(), *(currentState->getX()));
        for (int j=0; j < i; ++j) {
          if (A(i,j) != Teuchos::ScalarTraits<Scalar>::zero()) {
            Thyra::Vp_StV(stageX_.ptr(), dt*A(i,j), *stageXDot_[j]);
          }
        }
        const Scalar ts = time + c(i)*dt;

        if (!Teuchos::is_null(stepperExplicitRKObserver_))
          stepperExplicitRKObserver_->observeBeforeExplicit(solutionHistory,
                                                            *this);
        // Evaluate xDot = f(x,t).
        this->evaluateExplicitODE(stageXDot_[i], stageX_, ts);
      }

      if (!Teuchos::is_null(stepperExplicitRKObserver_))
        stepperExplicitRKObserver_->observeEndStage(solutionHistory, *this);
    }

    // Sum for solution: x_n = x_n-1 + Sum{ b(i) * dt*f(i) }
    Thyra::assign((workingState->getX()).ptr(), *(currentState->getX()));
    for (int i=0; i < numStages; ++i) {
      if (b(i) != Teuchos::ScalarTraits<Scalar>::zero()) {
        Thyra::Vp_StV((workingState->getX()).ptr(), dt*b(i), *(stageXDot_[i]));
      }
    }


    // At this point, the stepper has passed.
    // But when using adaptive time stepping, the embedded method
    // can change the step status
    workingState->setSolutionStatus(Status::PASSED);

    if (ERK_ButcherTableau_->isEmbedded() and this->getEmbedded()) {

      RCP<SolutionStateMetaData<Scalar> > metaData=workingState->getMetaData();
      const Scalar tolAbs = metaData->getTolRel();
      const Scalar tolRel = metaData->getTolAbs();

      // just compute the error weight vector
      // (all that is needed is the error, and not the embedded solution)
      Teuchos::SerialDenseVector<int,Scalar> errWght = b ;
      errWght -= ERK_ButcherTableau_->bstar();

      //compute local truncation error estimate: | u^{n+1} - \hat{u}^{n+1} |
      // Sum for solution: ee_n = Sum{ (b(i) - bstar(i)) * dt*f(i) }
      assign(ee_.ptr(), Teuchos::ScalarTraits<Scalar>::zero());
      for (int i=0; i < numStages; ++i) {
         if (errWght(i) != Teuchos::ScalarTraits<Scalar>::zero()) {
            Thyra::Vp_StV(ee_.ptr(), dt*errWght(i), *(stageXDot_[i]));
         }
      }

      // compute: Atol + max(|u^n|, |u^{n+1}| ) * Rtol
      Thyra::abs( *(currentState->getX()), abs_u0.ptr());
      Thyra::abs( *(workingState->getX()), abs_u.ptr());
      Thyra::pair_wise_max_update(tolRel, *abs_u0, abs_u.ptr());
      Thyra::add_scalar(tolAbs, abs_u.ptr());

      //compute: || ee / sc ||
      assign(sc.ptr(), Teuchos::ScalarTraits<Scalar>::zero());
      Thyra::ele_wise_divide(Teuchos::as<Scalar>(1.0), *ee_, *abs_u, sc.ptr());
      Scalar err = std::abs(Thyra::norm_inf(*sc));
      metaData->setErrorRel(err);

      // test if step should be rejected
      if (std::isinf(err) || std::isnan(err) || err > Teuchos::as<Scalar>(1.0))
        workingState->setSolutionStatus(Status::FAILED);
    }

    workingState->setOrder(this->getOrder());
    this->stepperObserver_->observeEndTakeStep(solutionHistory, *this);
  }
  return;
}


/** \brief Provide a StepperState to the SolutionState.
 *  This Stepper does not have any special state data,
 *  so just provide the base class StepperState with the
 *  Stepper description.  This can be checked to ensure
 *  that the input StepperState can be used by this Stepper.
 */
template<class Scalar>
Teuchos::RCP<Tempus::StepperState<Scalar> > StepperExplicitRK<Scalar>::
getDefaultStepperState()
{
  Teuchos::RCP<Tempus::StepperState<Scalar> > stepperState =
    rcp(new StepperState<Scalar>(description()));
  return stepperState;
}


template<class Scalar>
std::string StepperExplicitRK<Scalar>::description() const
{
  return(description_);
}


template<class Scalar>
void StepperExplicitRK<Scalar>::describe(
   Teuchos::FancyOStream               &out,
   const Teuchos::EVerbosityLevel      verbLevel) const
{
  out << description() << "::describe:" << std::endl
      << "appModel_ = " << this->appModel_->description() << std::endl;
}


template <class Scalar>
void StepperExplicitRK<Scalar>::setParameterList(
  const Teuchos::RCP<Teuchos::ParameterList> & pList)
{
  if (pList == Teuchos::null) {
    // Create default parameters if null, otherwise keep current parameters.
    if (this->stepperPL_ == Teuchos::null)
      this->stepperPL_ = this->getDefaultParameters();
  } else {
    this->stepperPL_ = pList;
  }
  // Can not validate because of optional Parameters.
  this->stepperPL_->validateParametersAndSetDefaults(*this->getValidParameters(),0);
}


template<class Scalar>
Teuchos::RCP<const Teuchos::ParameterList>
StepperExplicitRK<Scalar>::getValidParameters() const
{
  Teuchos::RCP<Teuchos::ParameterList> pl = Teuchos::parameterList();
  this->getValidParametersBasic(pl);
  pl->set<std::string>("Initial Condition Consistency", "Consistent");
  pl->set<bool>("Use Embedded", false,
    "'Whether to use Embedded Stepper (if available) or not\n"
    "  'true' - Stepper will compute embedded solution and is adaptive.\n"
    "  'false' - Stepper is not embedded(adaptive).\n");
  pl->setParameters(*(ERK_ButcherTableau_->getValidParameters()));
  return pl;
}


template<class Scalar>
Teuchos::RCP<Teuchos::ParameterList>
StepperExplicitRK<Scalar>::getDefaultParameters() const
{
  using Teuchos::RCP;
  using Teuchos::ParameterList;
  using Teuchos::rcp_const_cast;

  RCP<ParameterList> pl =
    rcp_const_cast<ParameterList>(this->getValidParameters());

  if (ERK_ButcherTableau_ == Teuchos::null) {
    auto ERK_ButcherTableau =
      createRKBT<Scalar>("RK Explicit 4 Stage", Teuchos::null);
    pl->setParameters(*(ERK_ButcherTableau->getValidParameters()));
  } else {
    pl->setParameters(*(ERK_ButcherTableau_->getValidParameters()));
  }

  return pl;
}


template <class Scalar>
Teuchos::RCP<Teuchos::ParameterList>
StepperExplicitRK<Scalar>::getNonconstParameterList()
{
  return(this->stepperPL_);
}


template <class Scalar>
Teuchos::RCP<Teuchos::ParameterList>
StepperExplicitRK<Scalar>::unsetParameterList()
{
  Teuchos::RCP<Teuchos::ParameterList> temp_plist = this->stepperPL_;
  this->stepperPL_ = Teuchos::null;
  return(temp_plist);
}


} // namespace Tempus
#endif // Tempus_StepperExplicitRK_impl_hpp<|MERGE_RESOLUTION|>--- conflicted
+++ resolved
@@ -65,48 +65,26 @@
    const Scalar errorAbs = metaData->getTolRel();
    const Scalar errorRel = metaData->getTolAbs();
 
-<<<<<<< HEAD
-   Teuchos::RCP<Thyra::VectorBase<Scalar> > stageX_, scratchX;
-   stageX_ = Thyra::createMember(this->appModel_->get_f_space());
+   Teuchos::RCP<Thyra::VectorBase<Scalar> > stageX, scratchX;
+   stageX = Thyra::createMember(this->appModel_->get_f_space());
    scratchX = Thyra::createMember(this->appModel_->get_f_space());
-   Thyra::assign(stageX_.ptr(), *(currentState->getX()));
-=======
-   Teuchos::RCP<Thyra::VectorBase<Scalar> > stageX, scratchX;
-   stageX = Thyra::createMember(appModel_->get_f_space());
-   scratchX = Thyra::createMember(appModel_->get_f_space());
    Thyra::assign(stageX.ptr(), *(currentState->getX()));
->>>>>>> 7f0d1ee6
 
    std::vector<Teuchos::RCP<Thyra::VectorBase<Scalar> > > stageXDot(2);
    for (int i=0; i<2; ++i) {
-<<<<<<< HEAD
-      stageXDot_[i] = Thyra::createMember(this->appModel_->get_f_space());
-      assign(stageXDot_[i].ptr(), Teuchos::ScalarTraits<Scalar>::zero());
-=======
-      stageXDot[i] = Thyra::createMember(appModel_->get_f_space());
+      stageXDot[i] = Thyra::createMember(this->appModel_->get_f_space());
       assign(stageXDot[i].ptr(), Teuchos::ScalarTraits<Scalar>::zero());
->>>>>>> 7f0d1ee6
    }
 
    // A: one function evaluation at F(t_0, X_0)
    typedef Thyra::ModelEvaluatorBase MEB;
-<<<<<<< HEAD
    MEB::InArgs<Scalar> inArgs = this->appModel_->getNominalValues();
    MEB::OutArgs<Scalar> outArgs = this->appModel_->createOutArgs();
-   inArgs.set_x(stageX_);
-   if (inArgs.supports(MEB::IN_ARG_t)) inArgs.set_t(time);
-   if (inArgs.supports(MEB::IN_ARG_x_dot)) inArgs.set_x_dot(Teuchos::null);
-   outArgs.set_f(stageXDot_[0]); // K1
-   this->appModel_->evalModel(inArgs, outArgs);
-=======
-   Thyra::ModelEvaluatorBase::InArgs<Scalar> inArgs = appModel_->getNominalValues();
-   Thyra::ModelEvaluatorBase::OutArgs<Scalar> outArgs = appModel_->createOutArgs();
    inArgs.set_x(stageX);
    if (inArgs.supports(MEB::IN_ARG_t)) inArgs.set_t(time);
    if (inArgs.supports(MEB::IN_ARG_x_dot)) inArgs.set_x_dot(Teuchos::null);
    outArgs.set_f(stageXDot[0]); // K1
-   appModel_->evalModel(inArgs,outArgs);
->>>>>>> 7f0d1ee6
+   this->appModel_->evalModel(inArgs, outArgs);
 
    auto err_func = [] (Teuchos::RCP<Thyra::VectorBase<Scalar> > U,
          const Scalar rtol, const Scalar atol,
@@ -132,20 +110,11 @@
    Thyra::Vp_StV(stageX.ptr(), dt, *(stageXDot[0]));
 
    // compute F(t_0 + dt, X_1)
-<<<<<<< HEAD
-   inArgs.set_x(stageX_);
-   if (inArgs.supports(MEB::IN_ARG_t)) inArgs.set_t(time + dt);
-   if (inArgs.supports(MEB::IN_ARG_x_dot))
-     inArgs.set_x_dot(Teuchos::null);
-   outArgs.set_f(stageXDot_[1]); // K2
-   this->appModel_->evalModel(inArgs, outArgs);
-=======
    inArgs.set_x(stageX);
    if (inArgs.supports(MEB::IN_ARG_t)) inArgs.set_t(time + dt);
    if (inArgs.supports(MEB::IN_ARG_x_dot)) inArgs.set_x_dot(Teuchos::null);
    outArgs.set_f(stageXDot[1]); // K2
-   appModel_->evalModel(inArgs,outArgs);
->>>>>>> 7f0d1ee6
+   this->appModel_->evalModel(inArgs, outArgs);
 
    // d) compute estimate of the second derivative of the solution
    // d2 = || f(t_0 + dt, X_1) - f(t_0, X_0) || / dt
