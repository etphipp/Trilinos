/*****************************************************************************
 * Zoltan Library for Parallel Applications                                  *
 * Copyright (c) 2000,2001,2002, Sandia National Laboratories.               *
 * For more info, see the README file in the top-level Zoltan directory.     *  
 *****************************************************************************/
/*****************************************************************************
 * CVS File Information :
 *    $RCSfile$
 *    $Author$
 *    $Date$
 *    $Revision$
 ****************************************************************************/

#ifndef __HIER_H
#define __HIER_H

#include "third_library_const.h"
#include "zoltan_dd.h"

#ifdef __cplusplus
/* if C++, define the rest of this header file as extern C */
extern "C" {
#endif

/* header file for hierarchical balancing */

/* Parameters to hierarchical balancing */
struct HierPartParamsStruct {
  int output_level;                  /* flag indicating amount of debugging
					output from hierarchical balancing.
					See levels in HIER_DEBUG_* below */
  int num_levels;                    /* number of levels of hierarchy to be
					dealt with at local processor */
  int global_num_levels;             /* max num_levels across all procs */
  int level;                         /* level currently being processed */
  MPI_Comm hier_comm;                /* MPI communicator for each level */
  int *hier_ranks_of_orig;           /* orig ranks of the procs in hier_comm */
 
  ZZ *origzz;                        /* Zoltan struct passed into top level */
  ZZ *hierzz;                        /* internal zoltan struct for balancing 
					within the hierarchy */
  int part_to_compute;               /* partition to compute at each level */
  int num_parts;                     /* number of partitions to compute */
  int use_geom, use_graph;           /* flags for whether methods to be
					used will require geometric
					and/or graph information */
  int checks;                        /* should we do sanity checks? */
  int init_num_obj;                  /* number of local objects at start */
  int hier_num_obj;                  /* number of local objects during
					hierarchical balancing */
  ZOLTAN_ID_PTR local_ids;           /* / lists of local ids and global ids */
  ZOLTAN_ID_PTR global_ids;          /* \ for initial partitioning */
  char *migrated;                    /* array of flags indicating whether
					each gid in global_ids has been
					migrated somewhere else */
  struct Zoltan_DD_Struct *dd;       /* distributed data to track migrated 
<<<<<<< HEAD
					gids during hierarchical balancing */
  int allocsize_gnos_of_interest;    /* size of gids_of_interest array */
  int num_gnos_of_interest;          /* num gids in gids_of_interest */
  indextype *gnos_of_interest;    /* list of gids of interest, used
					when looking up remote proc locations
					for graph edge callbacks */
  int *gnos_of_interest_procs;       /* list of procs where gids of interest
=======
					gnos during hierarchical balancing */
  int allocsize_gnos_of_interest;    /* size of gnos_of_interest array */
  int num_gnos_of_interest;          /* num gnos in gnos_of_interest */
  ZOLTAN_GNO_TYPE *gnos_of_interest;    /* list of gnos of interest, used
					when looking up remote proc locations
					for graph edge callbacks */
  int *gnos_of_interest_procs;       /* list of procs where gnos of interest
>>>>>>> 221fdd4e
					are located */
  int obj_wgt_dim, edge_wgt_dim;     /* object and edge weight dimensions */
  float *vwgt;                       /* vector of vertex weights */
  int *input_parts;                  /* Initial partitions for objects. */
<<<<<<< HEAD
  indextype *vtxdist, *xadj;           /* intermediate graph structure storage */
  indextype *adjncy;              /*    see Zoltan_Build_Graph */
=======
  ZOLTAN_GNO_TYPE *vtxdist;          /* intermediate graph structure storage */
  int *xadj;                         /* intermediate graph structure storage */
  ZOLTAN_GNO_TYPE *adjncy;              /*    see Zoltan_Build_Graph */
>>>>>>> 221fdd4e
  float *ewgts;                      /* edge weights for intermediate struct */
  int *adjproc;                      /* adjacent proc for each edge */
  int ndims;                         /* number of dimensions for geom data */
  int num_edges;                     /* number of edges in graph rep */
  double *geom_vec;                  /* geometry of objects in intermediate */
<<<<<<< HEAD
  int num_migrated_in_gnos;          /* number of gids migrated to this proc */
  int alloc_migrated_in_gnos;        /* size of allocated array of migrated
					in gids */
  indextype *migrated_in_gnos;    /* ordered array of gids migrated in */
=======
  int num_migrated_in_gnos;          /* number of gnos migrated to this proc */
  int alloc_migrated_in_gnos;        /* size of allocated array of migrated
					in gnos */
  ZOLTAN_GNO_TYPE *migrated_in_gnos;    /* ordered array of gnos migrated in */
>>>>>>> 221fdd4e
  void **migrated_in_data;           /* data migrated in, parallel array to
					migrated_in_gnos */

                                         /* If non-null, Zoltan is computing the */
  zoltan_platform_specification *spec;   /* levels based on network topology */
  int gen_files;                      /* call Zoltan_Generate_Files */
                                         
};
typedef struct HierPartParamsStruct HierPartParams;

/*
 * Hierarchical balancing output levels.
 */
#define HIER_DEBUG_NONE 0
#define HIER_DEBUG_LIST 1
#define HIER_DEBUG_ALL  2
#define HIER_DEBUG_PRINT 3

/* Macro for error handling */
#define ZOLTAN_HIER_ERROR(error,str) {ierr = error ; \
 ZOLTAN_PRINT_ERROR(zz->Proc, yo, str) ; goto End ;}

/* prototype for set_param function needed by params/set_param.c */
extern int Zoltan_Hier_Set_Param(char *name, char *val);
#ifdef __cplusplus
} /* closing bracket for extern "C" */
#endif

#endif<|MERGE_RESOLUTION|>--- conflicted
+++ resolved
@@ -54,15 +54,6 @@
 					each gid in global_ids has been
 					migrated somewhere else */
   struct Zoltan_DD_Struct *dd;       /* distributed data to track migrated 
-<<<<<<< HEAD
-					gids during hierarchical balancing */
-  int allocsize_gnos_of_interest;    /* size of gids_of_interest array */
-  int num_gnos_of_interest;          /* num gids in gids_of_interest */
-  indextype *gnos_of_interest;    /* list of gids of interest, used
-					when looking up remote proc locations
-					for graph edge callbacks */
-  int *gnos_of_interest_procs;       /* list of procs where gids of interest
-=======
 					gnos during hierarchical balancing */
   int allocsize_gnos_of_interest;    /* size of gnos_of_interest array */
   int num_gnos_of_interest;          /* num gnos in gnos_of_interest */
@@ -70,35 +61,22 @@
 					when looking up remote proc locations
 					for graph edge callbacks */
   int *gnos_of_interest_procs;       /* list of procs where gnos of interest
->>>>>>> 221fdd4e
 					are located */
   int obj_wgt_dim, edge_wgt_dim;     /* object and edge weight dimensions */
   float *vwgt;                       /* vector of vertex weights */
   int *input_parts;                  /* Initial partitions for objects. */
-<<<<<<< HEAD
-  indextype *vtxdist, *xadj;           /* intermediate graph structure storage */
-  indextype *adjncy;              /*    see Zoltan_Build_Graph */
-=======
   ZOLTAN_GNO_TYPE *vtxdist;          /* intermediate graph structure storage */
   int *xadj;                         /* intermediate graph structure storage */
   ZOLTAN_GNO_TYPE *adjncy;              /*    see Zoltan_Build_Graph */
->>>>>>> 221fdd4e
   float *ewgts;                      /* edge weights for intermediate struct */
   int *adjproc;                      /* adjacent proc for each edge */
   int ndims;                         /* number of dimensions for geom data */
   int num_edges;                     /* number of edges in graph rep */
   double *geom_vec;                  /* geometry of objects in intermediate */
-<<<<<<< HEAD
-  int num_migrated_in_gnos;          /* number of gids migrated to this proc */
-  int alloc_migrated_in_gnos;        /* size of allocated array of migrated
-					in gids */
-  indextype *migrated_in_gnos;    /* ordered array of gids migrated in */
-=======
   int num_migrated_in_gnos;          /* number of gnos migrated to this proc */
   int alloc_migrated_in_gnos;        /* size of allocated array of migrated
 					in gnos */
   ZOLTAN_GNO_TYPE *migrated_in_gnos;    /* ordered array of gnos migrated in */
->>>>>>> 221fdd4e
   void **migrated_in_data;           /* data migrated in, parallel array to
 					migrated_in_gnos */
 
