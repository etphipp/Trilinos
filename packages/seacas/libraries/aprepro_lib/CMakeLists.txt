
option(USE_TRIBITS "Use the Tribits modules to build Aprepro" ON)
if(USE_TRIBITS)

  TRIBITS_SUBPACKAGE(Aprepro_lib)
endif()

SET(APREPRO_VERSION_MAJOR "4")
SET(APREPRO_VERSION_MINOR "02")
SET(APREPRO_VERSION_PATCH "0")
SET(APREPRO_VERSION "${APREPRO_VERSION_MAJOR}.${APREPRO_VERSION_MINOR}")
SET(APREPRO_VERSION_FULL "${APREPRO_VERSION}.${APREPRO_VERSION_PATCH}")

IF (${CMAKE_PROJECT_NAME}_ENABLE_SEACASExodus)
  ADD_DEFINITIONS(-DEXODUS_SUPPORT)
ENDIF()

INCLUDE_DIRECTORIES(
  ${CMAKE_CURRENT_SOURCE_DIR}
)

option(GENERATE_FLEX_FILES "Generate source files using flex" OFF)
option(GENERATE_BISON_FILES "Generate source files using bison" OFF)

if(GENERATE_BISON_FILES)
  set(BISON_LIB_SOURCE ${CMAKE_CURRENT_BINARY_DIR}/apr_parser.cc)
else()
  set(BISON_LIB_SOURCE ${CMAKE_CURRENT_SOURCE_DIR}/apr_parser.cc)
endif()

SET(HEADERS
  aprepro.h
)

SET(SOURCES
 apr_aprepro.cc
 apr_util.cc
 apr_stats.cc
 apr_init.cc
 apr_builtin.cc
 apr_units.cc
 apr_tokenize.cc
 apr_scanner.cc
 apr_getline_int.c
 ${BISON_LIB_SOURCE}
 apr_exodus.cc
 apr_array.cc
)

if(GENERATE_FLEX_FILES)
  find_program(FLEX_EXE NAMES flex
               DOC "Flex Executable")
  if(NOT FLEX_EXE)
    message(SEND_ERROR "The CMake variable FLEX_EXE does not point to a valid flex executable.")
  endif()

  add_custom_command(OUTPUT ${CMAKE_CURRENT_BINARY_DIR}/apr_scanner.cc
                     COMMAND ${FLEX_EXE}
                     ARGS -o apr_scanner.cc --noline
		        ${CMAKE_CURRENT_SOURCE_DIR}/aprepro.ll
                     MAIN_DEPENDENCY aprepro.ll
                     WORKING_DIRECTORY ${CMAKE_CURRENT_BINARY_DIR}
                     )
endif()

if(GENERATE_BISON_FILES)
  find_program(BISON_EXE NAMES bison
               DOC "Bison Executable")
  if(NOT BISON_EXE)
    message(SEND_ERROR "The CMake variable BISON_EXE does not point to a valid bison executable.")
  endif()

  if(WIN32)
    get_filename_component(BISON_PATH ${BISON_EXE} PATH)
    set(ENV{PATH} "${BISON_PATH};$ENV{PATH}")
  endif(WIN32)

  add_custom_command(OUTPUT  apr_parser.cc
                     COMMAND ${BISON_EXE}
                     ARGS --defines=aprepro_parser.h --output apr_parser.cc
                        ${CMAKE_CURRENT_SOURCE_DIR}/aprepro.yy
                     MAIN_DEPENDENCY aprepro.yy
                     WORKING_DIRECTORY ${CMAKE_CURRENT_BINARY_DIR}
                     )
endif()

if(USE_TRIBITS)
  TRIBITS_ADD_LIBRARY(
    aprepro_lib
    HEADERS	${HEADERS}
    SOURCES ${SOURCES}
  )
<<<<<<< HEAD

if (${CMAKE_PROJECT_NAME} STREQUAL "SEACASProj")
   # add a target to generate API documentation with Doxygen
   if(SEACASProj_ENABLE_DOXYGEN)
     find_package(Doxygen)
     if(DOXYGEN_FOUND)
       add_custom_command(TARGET aprepro_lib POST_BUILD
          COMMAND ${DOXYGEN_EXECUTABLE} ARGS ${CMAKE_CURRENT_SOURCE_DIR}/Doxyfile
          WORKING_DIRECTORY ${CMAKE_CURRENT_SOURCE_DIR}
          COMMENT "Generating Aprepro API documentation with Doxygen" VERBATIM
        )
     endif(DOXYGEN_FOUND)
   endif()
endif()

# Currently doesn't run on windows due to use of sed...
if (${CMAKE_PROJECT_NAME}_ENABLE_TESTS)
  add_executable(aprepro_test_app apr_test.cc)
  target_link_libraries(aprepro_test_app aprepro_lib)

TRIBITS_ADD_ADVANCED_TEST(
 aprepro_lib_unit_test
 TEST_0 EXEC aprepro_test_app
        ARGS -o test.output ${CMAKE_CURRENT_SOURCE_DIR}/test.inp_app
  OUTPUT_FILE test.stderr
  NOEXEPREFIX NOEXESUFFIX
  PASS_ANY
 TEST_1 CMND sed ARGS s+${CMAKE_CURRENT_SOURCE_DIR}++
		       ${CMAKE_CURRENT_BINARY_DIR}/test.stderr
  OUTPUT_FILE filtered.output
  PASS_ANY
 TEST_2 CMND diff ARGS -w
		       ${CMAKE_CURRENT_SOURCE_DIR}/test_standard.out
		       ${CMAKE_CURRENT_BINARY_DIR}/test.output
 TEST_3 CMND diff ARGS -w
		       ${CMAKE_CURRENT_SOURCE_DIR}/test.stderr.gold
		       ${CMAKE_CURRENT_BINARY_DIR}/filtered.output
 COMM mpi serial
 OVERALL_NUM_MPI_PROCS 1
 FINAL_PASS_REGULAR_EXPRESSION
 XHOSTTYPE Windows
)

TRIBITS_ADD_ADVANCED_TEST(
 aprepro_lib_array_test
 TEST_0 EXEC aprepro_test_app
	ARGS --include=${CMAKE_CURRENT_SOURCE_DIR} -o test-array.out
	     ${CMAKE_CURRENT_SOURCE_DIR}/test-array.i
  OUTPUT_FILE test-array.stderr
  NOEXEPREFIX NOEXESUFFIX
  PASS_ANY
 TEST_1 CMND diff ARGS -w
		       ${CMAKE_CURRENT_SOURCE_DIR}/test-array.gold
		       ${CMAKE_CURRENT_BINARY_DIR}/test-array.out
 TEST_2 CMND diff ARGS -w
		       ${CMAKE_CURRENT_SOURCE_DIR}/test-array.stderr.gold
		       ${CMAKE_CURRENT_BINARY_DIR}/test-array.stderr
 COMM mpi serial
 OVERALL_NUM_MPI_PROCS 1
 FINAL_PASS_REGULAR_EXPRESSION
 XHOSTTYPE Windows
)
endif()

  TRIBITS_SUBPACKAGE_POSTPROCESS()

else()
  add_library(aprepro_lib ${HEADERS} ${SOURCES})
endif()
=======

if (${CMAKE_PROJECT_NAME} STREQUAL "SEACASProj")
   # add a target to generate API documentation with Doxygen
   if(SEACASProj_ENABLE_DOXYGEN)
     find_package(Doxygen)
     if(DOXYGEN_FOUND)
       add_custom_command(TARGET aprepro_lib POST_BUILD
          COMMAND ${DOXYGEN_EXECUTABLE} ARGS ${CMAKE_CURRENT_SOURCE_DIR}/Doxyfile
          WORKING_DIRECTORY ${CMAKE_CURRENT_SOURCE_DIR}
          COMMENT "Generating Aprepro API documentation with Doxygen" VERBATIM
        )
     endif(DOXYGEN_FOUND)
   endif()
endif()

# Currently doesn't run on windows due to use of sed...
if (${CMAKE_PROJECT_NAME}_ENABLE_TESTS)
  TRIBITS_ADD_EXECUTABLE(aprepro_test_app NOEXEPREFIX NOEXESUFFIX SOURCES apr_test.cc LINKER_LANGUAGE CXX)

TRIBITS_ADD_ADVANCED_TEST(
 aprepro_lib_unit_test
 TEST_0 EXEC aprepro_test_app
        ARGS -o test.output ${CMAKE_CURRENT_SOURCE_DIR}/test.inp_app
  OUTPUT_FILE test.stderr
  NOEXEPREFIX NOEXESUFFIX
  PASS_ANY
 TEST_1 CMND sed ARGS s+${CMAKE_CURRENT_SOURCE_DIR}++
		       ${CMAKE_CURRENT_BINARY_DIR}/test.stderr
  OUTPUT_FILE filtered.output
  PASS_ANY
 TEST_2 CMND diff ARGS -w
		       ${CMAKE_CURRENT_SOURCE_DIR}/test_standard.out
		       ${CMAKE_CURRENT_BINARY_DIR}/test.output
 TEST_3 CMND diff ARGS -w
		       ${CMAKE_CURRENT_SOURCE_DIR}/test.stderr.gold
		       ${CMAKE_CURRENT_BINARY_DIR}/filtered.output
 COMM mpi serial
 OVERALL_NUM_MPI_PROCS 1
 FINAL_PASS_REGULAR_EXPRESSION
 XHOSTTYPE Windows
)

TRIBITS_ADD_ADVANCED_TEST(
 aprepro_lib_array_test
 TEST_0 EXEC aprepro_test_app
	ARGS --include=${CMAKE_CURRENT_SOURCE_DIR} -o test-array.out
	     ${CMAKE_CURRENT_SOURCE_DIR}/test-array.i
  OUTPUT_FILE test-array.stderr
  NOEXEPREFIX NOEXESUFFIX
  PASS_ANY
 TEST_1 CMND diff ARGS -w
		       ${CMAKE_CURRENT_SOURCE_DIR}/test-array.gold
		       ${CMAKE_CURRENT_BINARY_DIR}/test-array.out
 TEST_2 CMND diff ARGS -w
		       ${CMAKE_CURRENT_SOURCE_DIR}/test-array.stderr.gold
		       ${CMAKE_CURRENT_BINARY_DIR}/test-array.stderr
 COMM mpi serial
 OVERALL_NUM_MPI_PROCS 1
 FINAL_PASS_REGULAR_EXPRESSION
 XHOSTTYPE Windows
)
endif()

  TRIBITS_SUBPACKAGE_POSTPROCESS()

else()
  add_library(aprepro_lib ${HEADERS} ${SOURCES})
endif()
>>>>>>> 4103bf6c
<|MERGE_RESOLUTION|>--- conflicted
+++ resolved
@@ -90,77 +90,6 @@
     HEADERS	${HEADERS}
     SOURCES ${SOURCES}
   )
-<<<<<<< HEAD
-
-if (${CMAKE_PROJECT_NAME} STREQUAL "SEACASProj")
-   # add a target to generate API documentation with Doxygen
-   if(SEACASProj_ENABLE_DOXYGEN)
-     find_package(Doxygen)
-     if(DOXYGEN_FOUND)
-       add_custom_command(TARGET aprepro_lib POST_BUILD
-          COMMAND ${DOXYGEN_EXECUTABLE} ARGS ${CMAKE_CURRENT_SOURCE_DIR}/Doxyfile
-          WORKING_DIRECTORY ${CMAKE_CURRENT_SOURCE_DIR}
-          COMMENT "Generating Aprepro API documentation with Doxygen" VERBATIM
-        )
-     endif(DOXYGEN_FOUND)
-   endif()
-endif()
-
-# Currently doesn't run on windows due to use of sed...
-if (${CMAKE_PROJECT_NAME}_ENABLE_TESTS)
-  add_executable(aprepro_test_app apr_test.cc)
-  target_link_libraries(aprepro_test_app aprepro_lib)
-
-TRIBITS_ADD_ADVANCED_TEST(
- aprepro_lib_unit_test
- TEST_0 EXEC aprepro_test_app
-        ARGS -o test.output ${CMAKE_CURRENT_SOURCE_DIR}/test.inp_app
-  OUTPUT_FILE test.stderr
-  NOEXEPREFIX NOEXESUFFIX
-  PASS_ANY
- TEST_1 CMND sed ARGS s+${CMAKE_CURRENT_SOURCE_DIR}++
-		       ${CMAKE_CURRENT_BINARY_DIR}/test.stderr
-  OUTPUT_FILE filtered.output
-  PASS_ANY
- TEST_2 CMND diff ARGS -w
-		       ${CMAKE_CURRENT_SOURCE_DIR}/test_standard.out
-		       ${CMAKE_CURRENT_BINARY_DIR}/test.output
- TEST_3 CMND diff ARGS -w
-		       ${CMAKE_CURRENT_SOURCE_DIR}/test.stderr.gold
-		       ${CMAKE_CURRENT_BINARY_DIR}/filtered.output
- COMM mpi serial
- OVERALL_NUM_MPI_PROCS 1
- FINAL_PASS_REGULAR_EXPRESSION
- XHOSTTYPE Windows
-)
-
-TRIBITS_ADD_ADVANCED_TEST(
- aprepro_lib_array_test
- TEST_0 EXEC aprepro_test_app
-	ARGS --include=${CMAKE_CURRENT_SOURCE_DIR} -o test-array.out
-	     ${CMAKE_CURRENT_SOURCE_DIR}/test-array.i
-  OUTPUT_FILE test-array.stderr
-  NOEXEPREFIX NOEXESUFFIX
-  PASS_ANY
- TEST_1 CMND diff ARGS -w
-		       ${CMAKE_CURRENT_SOURCE_DIR}/test-array.gold
-		       ${CMAKE_CURRENT_BINARY_DIR}/test-array.out
- TEST_2 CMND diff ARGS -w
-		       ${CMAKE_CURRENT_SOURCE_DIR}/test-array.stderr.gold
-		       ${CMAKE_CURRENT_BINARY_DIR}/test-array.stderr
- COMM mpi serial
- OVERALL_NUM_MPI_PROCS 1
- FINAL_PASS_REGULAR_EXPRESSION
- XHOSTTYPE Windows
-)
-endif()
-
-  TRIBITS_SUBPACKAGE_POSTPROCESS()
-
-else()
-  add_library(aprepro_lib ${HEADERS} ${SOURCES})
-endif()
-=======
 
 if (${CMAKE_PROJECT_NAME} STREQUAL "SEACASProj")
    # add a target to generate API documentation with Doxygen
@@ -228,5 +157,4 @@
 
 else()
   add_library(aprepro_lib ${HEADERS} ${SOURCES})
-endif()
->>>>>>> 4103bf6c
+endif()