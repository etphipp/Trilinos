--- conflicted
+++ resolved
@@ -1,11 +1,7 @@
 # Copyright (c) 2005-2017 National Technology & Engineering Solutions
 # of Sandia, LLC (NTESS).  Under the terms of Contract DE-NA0003525 with
 # NTESS, the U.S. Government retains certain rights in this software.
-<<<<<<< HEAD
-# 
-=======
 #
->>>>>>> 4103bf6c
 # Redistribution and use in source and binary forms, with or without
 # modification, are permitted provided that the following conditions are
 # met:
@@ -16,13 +12,8 @@
 #     * Redistributions in binary form must reproduce the above
 #       copyright notice, this list of conditions and the following
 #       disclaimer in the documentation and/or other materials provided
-<<<<<<< HEAD
-#       with the distribution.  
-# 
-=======
 #       with the distribution.
 #
->>>>>>> 4103bf6c
 #     * Neither the name of NTESS nor the names of its
 #       contributors may be used to endorse or promote products derived
 #       from this software without specific prior written permission.
@@ -42,11 +33,7 @@
 
 #========================================================================
 # NOTE: This is unsupported and should only be used as a last resort
-<<<<<<< HEAD
-#       if the CMake build does not work on your platform. Does not 
-=======
 #       if the CMake build does not work on your platform. Does not
->>>>>>> 4103bf6c
 #       build the Fortran API.
 #
 # A platform must define:
@@ -90,11 +77,7 @@
 AR        = ar -crsv
 CC        = /opt/local/bin/gcc-mp-4.8
 FC        = /opt/local/bin/gfortran-mp-4.8
-<<<<<<< HEAD
-CCOPTIONS  = 
-=======
 CCOPTIONS  =
->>>>>>> 4103bf6c
 F77OPTIONS =
 F77PREC    = -fdefault-real-8 -fdefault-integer-8
 endif
@@ -131,13 +114,8 @@
 CC	= gcc
 FC      = gfortran
 CCOPTIONS  = -Wall
-<<<<<<< HEAD
-F77OPTIONS = 
-F77PREC    = -fdefault-real-8 -fdefault-integer-8 
-=======
 F77OPTIONS =
 F77PREC    = -fdefault-real-8 -fdefault-integer-8
->>>>>>> 4103bf6c
 endif
 
 endif
@@ -150,18 +128,10 @@
 
 # Use include files locates in exodus/include
 LOC_EXOII_INC = -I../include  -I../sierra
-<<<<<<< HEAD
-
-
-SUBDIRS = src test
-
-all:: libexodus.a 
-=======
 
 SUBDIRS = src test
 
 all:: libexodus.a
->>>>>>> 4103bf6c
 
 libexodus.a::
 	echo "making exodus in src"
