<<<<<<< HEAD
C    Copyright(C) 1988-2017 National Technology & Engineering Solutions
C    of Sandia, LLC (NTESS).  Under the terms of Contract DE-NA0003525 with
C    NTESS, the U.S. Government retains certain rights in this software.
C
C    Redistribution and use in source and binary forms, with or without
C    modification, are permitted provided that the following conditions are
C    met:
C
C    * Redistributions of source code must retain the above copyright
C       notice, this list of conditions and the following disclaimer.
C
C    * Redistributions in binary form must reproduce the above
C      copyright notice, this list of conditions and the following
C      disclaimer in the documentation and/or other materials provided
C      with the distribution.
C
C    * Neither the name of NTESS nor the names of its
C      contributors may be used to endorse or promote products derived
C      from this software without specific prior written permission.
C
C    THIS SOFTWARE IS PROVIDED BY THE COPYRIGHT HOLDERS AND CONTRIBUTORS
C    "AS IS" AND ANY EXPRESS OR IMPLIED WARRANTIES, INCLUDING, BUT NOT
C    LIMITED TO, THE IMPLIED WARRANTIES OF MERCHANTABILITY AND FITNESS FOR
C    A PARTICULAR PURPOSE ARE DISCLAIMED. IN NO EVENT SHALL THE COPYRIGHT
C    OWNER OR CONTRIBUTORS BE LIABLE FOR ANY DIRECT, INDIRECT, INCIDENTAL,
C    SPECIAL, EXEMPLARY, OR CONSEQUENTIAL DAMAGES (INCLUDING, BUT NOT
C    LIMITED TO, PROCUREMENT OF SUBSTITUTE GOODS OR SERVICES; LOSS OF USE,
C    DATA, OR PROFITS; OR BUSINESS INTERRUPTION) HOWEVER CAUSED AND ON ANY
C    THEORY OF LIABILITY, WHETHER IN CONTRACT, STRICT LIABILITY, OR TORT
C    (INCLUDING NEGLIGENCE OR OTHERWISE) ARISING IN ANY WAY OUT OF THE USE
C    OF THIS SOFTWARE, EVEN IF ADVISED OF THE POSSIBILITY OF SUCH DAMAGE.

C $Id: cgcal3.f,v 1.5 2000/07/06 18:07:42 gdsjaar Exp $
C $Log: cgcal3.f,v $
C Revision 1.5  2000/07/06 18:07:42  gdsjaar
C Fix assumption that variables are saved between subroutine calls
=======
C    Copyright(C) 1999-2020 National Technology & Engineering Solutions
C    of Sandia, LLC (NTESS).  Under the terms of Contract DE-NA0003525 with
C    NTESS, the U.S. Government retains certain rights in this software.
>>>>>>> 4103bf6c
C
C    See packages/seacas/LICENSE for details

      SUBROUTINE CGCAL3(CRD,IX,MAT,MASS,VOL,DENS,VOLM,CG,ZITOT,XXX,
     *    XG,XI,XINI,AJ,NNODES,NDIM,NQUAD,VOLMN,IELM,NELBLK,NUMNP)

C ... CALCULATE PROPERTIES FOR THREE-DIMENSIONAL MESH --- BRICKS ONLY

      DIMENSION CRD(NUMNP,*), IX(NNODES,*), MAT(6,*), MASS(*),
     *    DENS(*), VOLM(*), CG(*), ZITOT(*),VOLMN(4,*),IELM(4,*),
     *    XXX(3+1,NQUAD,*),XG(3,*), XI(3,*), XINI(*),
     *    AJ(3,*)
      DIMENSION ZI(6), ZMOM(3)
      DIMENSION CCC(3,8)

      REAL MASS, MASSE

C ... VOLMN(1,*) = MINIMUM VOLUME (AREAS FOR 2-D)
C     VOLMN(2,*) = MAXIMUM VOLUME
C     VOLMN(3,*) = TOTAL VOLUME
C     VOLMN(4,*) = MAXIMUM SUM OF SQUARES OF INVERSE LENGTHS

      DO 10 I=1, NELBLK
          VOLMN(1,I) = 1.0E30
          VOLMN(2,I) = 0.0
          VOLMN(3,I) = 0.0
          IELM (3,I) = 0
          MASS(I)    = 0.0
          VOLM(I)    = 0.0
   10 CONTINUE
      DO 20 I=1,3
          ZITOT(I)   = 0.0
          ZITOT(I+3) = 0.0
          ZMOM(I)    = 0.0
   20 CONTINUE
      ZMAS = 0.0
      VOL  = 0.0

C ... GET QUADRATURE POINT LOCATIONS, EVALUATE SHAPE FUNCTIONS

      CALL QUAD(XXX, XI, XG, NDIM, NNODES, NQUAD, WT)

      DO 80 IBLK = 1, NELBLK
          IF (MAT(5,IBLK) .NE. 1) GOTO 80
          IELBEG = MAT(3,IBLK)
          IELEND = MAT(4,IBLK)
          MIEL   = IBLK
          DO 70 IEL = IELBEG, IELEND
<<<<<<< HEAD
C
C ... CALCULATE ARA, VOLUME, AND MOMENTS OF INERTIA OF ELEMENT
C
=======

C ... CALCULATE ARA, VOLUME, AND MOMENTS OF INERTIA OF ELEMENT

>>>>>>> 4103bf6c
              DO 30 I=1,3
                  ZI(I)   = 0.0
                  ZI(I+3) = 0.0
                  CG(I)   = 0.0
   30         CONTINUE
              VOLUME = 0.0

              DO 40 I=1,8
                  CCC(1,I) = CRD(IX(I,IEL),1)
                  CCC(2,I) = CRD(IX(I,IEL),2)
                  CCC(3,I) = CRD(IX(I,IEL),3)
   40         CONTINUE

              DO 60 NG=1,NQUAD
                  DET = 0.0

                  XINI(1) = XXX(1,1,NG) * CCC(1,1) +
     *                XXX(1,2,NG) * CCC(1,2) + XXX(1,3,NG) * CCC(1,3) +
     *                XXX(1,4,NG) * CCC(1,4) + XXX(1,5,NG) * CCC(1,5) +
     *                XXX(1,6,NG) * CCC(1,6) + XXX(1,7,NG) * CCC(1,7) +
     *                XXX(1,8,NG) * CCC(1,8)
                  XINI(2) = XXX(1,1,NG) * CCC(2,1) +
     *                XXX(1,2,NG) * CCC(2,2) + XXX(1,3,NG) * CCC(2,3) +
     *                XXX(1,4,NG) * CCC(2,4) + XXX(1,5,NG) * CCC(2,5) +
     *                XXX(1,6,NG) * CCC(2,6) + XXX(1,7,NG) * CCC(2,7) +
     *                XXX(1,8,NG) * CCC(2,8)
                  XINI(3) = XXX(1,1,NG) * CCC(3,1) +
     *                XXX(1,2,NG) * CCC(3,2) + XXX(1,3,NG) * CCC(3,3) +
     *                XXX(1,4,NG) * CCC(3,4) + XXX(1,5,NG) * CCC(3,5) +
     *                XXX(1,6,NG) * CCC(3,6) + XXX(1,7,NG) * CCC(3,7) +
     *                XXX(1,8,NG) * CCC(3,8)
<<<<<<< HEAD
C
=======

>>>>>>> 4103bf6c
                  AJ(1,1) = XXX(2,1,NG) * CCC(1,1)
     *                + XXX(2,2,NG) * CCC(1,2) + XXX(2,3,NG) * CCC(1,3)
     *                + XXX(2,4,NG) * CCC(1,4) + XXX(2,5,NG) * CCC(1,5)
     *                + XXX(2,6,NG) * CCC(1,6) + XXX(2,7,NG) * CCC(1,7)
     *                + XXX(2,8,NG) * CCC(1,8)
                  AJ(2,1) = XXX(3,1,NG) * CCC(1,1)
     *                + XXX(3,2,NG) * CCC(1,2) + XXX(3,3,NG) * CCC(1,3)
     *                + XXX(3,4,NG) * CCC(1,4) + XXX(3,5,NG) * CCC(1,5)
     *                + XXX(3,6,NG) * CCC(1,6) + XXX(3,7,NG) * CCC(1,7)
     *                + XXX(3,8,NG) * CCC(1,8)
                  AJ(3,1) = XXX(4,1,NG) * CCC(1,1)
     *                + XXX(4,2,NG) * CCC(1,2) + XXX(4,3,NG) * CCC(1,3)
     *                + XXX(4,4,NG) * CCC(1,4) + XXX(4,5,NG) * CCC(1,5)
     *                + XXX(4,6,NG) * CCC(1,6) + XXX(4,7,NG) * CCC(1,7)
     *                + XXX(4,8,NG) * CCC(1,8)

                  AJ(1,2) = XXX(2,1,NG) * CCC(2,1)
     *                + XXX(2,2,NG) * CCC(2,2) + XXX(2,3,NG) * CCC(2,3)
     *                + XXX(2,4,NG) * CCC(2,4) + XXX(2,5,NG) * CCC(2,5)
     *                + XXX(2,6,NG) * CCC(2,6) + XXX(2,7,NG) * CCC(2,7)
     *                + XXX(2,8,NG) * CCC(2,8)
                  AJ(2,2) = XXX(3,1,NG) * CCC(2,1)
     *                + XXX(3,2,NG) * CCC(2,2) + XXX(3,3,NG) * CCC(2,3)
     *                + XXX(3,4,NG) * CCC(2,4) + XXX(3,5,NG) * CCC(2,5)
     *                + XXX(3,6,NG) * CCC(2,6) + XXX(3,7,NG) * CCC(2,7)
     *                + XXX(3,8,NG) * CCC(2,8)
                  AJ(3,2) = XXX(4,1,NG) * CCC(2,1)
     *                + XXX(4,2,NG) * CCC(2,2) + XXX(4,3,NG) * CCC(2,3)
     *                + XXX(4,4,NG) * CCC(2,4) + XXX(4,5,NG) * CCC(2,5)
     *                + XXX(4,6,NG) * CCC(2,6) + XXX(4,7,NG) * CCC(2,7)
     *                + XXX(4,8,NG) * CCC(2,8)

                  AJ(1,3) = XXX(2,1,NG) * CCC(3,1)
     *                + XXX(2,2,NG) * CCC(3,2) + XXX(2,3,NG) * CCC(3,3)
     *                + XXX(2,4,NG) * CCC(3,4) + XXX(2,5,NG) * CCC(3,5)
     *                + XXX(2,6,NG) * CCC(3,6) + XXX(2,7,NG) * CCC(3,7)
     *                + XXX(2,8,NG) * CCC(3,8)
                  AJ(2,3) = XXX(3,1,NG) * CCC(3,1)
     *                + XXX(3,2,NG) * CCC(3,2) + XXX(3,3,NG) * CCC(3,3)
     *                + XXX(3,4,NG) * CCC(3,4) + XXX(3,5,NG) * CCC(3,5)
     *                + XXX(3,6,NG) * CCC(3,6) + XXX(3,7,NG) * CCC(3,7)
     *                + XXX(3,8,NG) * CCC(3,8)
                  AJ(3,3) = XXX(4,1,NG) * CCC(3,1)
     *                + XXX(4,2,NG) * CCC(3,2) + XXX(4,3,NG) * CCC(3,3)
     *                + XXX(4,4,NG) * CCC(3,4) + XXX(4,5,NG) * CCC(3,5)
     *                + XXX(4,6,NG) * CCC(3,6) + XXX(4,7,NG) * CCC(3,7)
     *                + XXX(4,8,NG) * CCC(3,8)

                  DET = AJ(1,1) * (AJ(2,2)*AJ(3,3) - AJ(2,3)*AJ(3,2))
     *                -AJ(1,2) * (AJ(2,1)*AJ(3,3) - AJ(2,3)*AJ(3,1))
     *                +AJ(1,3) * (AJ(2,1)*AJ(3,2) - AJ(2,2)*AJ(3,1))
                  DET = DET * WT
                  DETW = DET * DENS(MIEL)

                  CG(1) = CG(1) + DETW * XINI(1)
                  CG(2) = CG(2) + DETW * XINI(2)
                  CG(3) = CG(3) + DETW * XINI(3)

                  ZI(1) = ZI(1) + DETW * XINI(1)**2
                  ZI(2) = ZI(2) + DETW * XINI(2)**2
                  ZI(3) = ZI(3) + DETW * XINI(3)**2

                  ZI(4) = ZI(4) + DETW * XINI(1) * XINI(2)
                  ZI(5) = ZI(5) + DETW * XINI(1) * XINI(3)
                  ZI(6) = ZI(6) + DETW * XINI(2) * XINI(3)

                  VOLUME = VOLUME + DET

   60         CONTINUE

C ... DETERMINE MIN/MAX ELEMENT VOLUMES FOR EACH MATERIAL AND
C        COUNT NUMBER OF ELEMENTS FOR EACH MATERIAL

              IELM(3,MIEL)      = IELM(3,MIEL) + 1
              VOLMN(3,MIEL)     = VOLMN(3,MIEL) + VOLUME
              IF (VOLUME .LT. VOLMN(1,MIEL)) THEN
                 VOLMN(1,MIEL) = VOLUME
                 IELM(1,MIEL)  = IEL
              END IF
C ... Changed from else if to if so 1 element and equal size blocks get correct volume
              IF (VOLUME .GT. VOLMN(2,MIEL)) THEN
                 VOLMN(2,MIEL) = VOLUME
                 IELM(2,MIEL)  = IEL
              END IF
<<<<<<< HEAD
C
=======

>>>>>>> 4103bf6c
              if (volume .le. 0.0) then
                 write (*,*) 'Zero or negative volume at element',
     &                iel
              end if
              ZITOT(1) = ZITOT(1) + ZI(2) + ZI(3)
              ZITOT(2) = ZITOT(2) + ZI(1) + ZI(3)
              ZITOT(3) = ZITOT(3) + ZI(1) + ZI(2)
              ZITOT(4) = ZITOT(4) + ZI(4)
              ZITOT(5) = ZITOT(5) + ZI(5)
              ZITOT(6) = ZITOT(6) + ZI(6)
              MASSE = VOLUME * DENS(MIEL)
              MASS(MIEL)= MASS(MIEL) + MASSE
              VOLM(MIEL)= VOLM(MIEL) + VOLUME
              VOL  = VOL  + VOLUME
              ZMAS = ZMAS + MASSE
              ZMOM(1) = ZMOM(1) + CG(1)
              ZMOM(2) = ZMOM(2) + CG(2)
              ZMOM(3) = ZMOM(3) + CG(3)
   70     CONTINUE
   80 CONTINUE
      FIX = SIGN(0.5, ZMAS) + SIGN(0.5, -ZMAS)
      DO 90 I=1,3
          CG(I) = ZMOM(I) / (ZMAS + FIX)
   90 CONTINUE
      ZITOT(1) = ZITOT(1) - ZMAS * (CG(2)**2 + CG(3)**2)
      ZITOT(2) = ZITOT(2) - ZMAS * (CG(1)**2 + CG(3)**2)
      ZITOT(3) = ZITOT(3) - ZMAS * (CG(1)**2 + CG(2)**2)
      ZITOT(4) = ZITOT(4) - ZMAS *  CG(1)    * CG(2)
      ZITOT(5) = ZITOT(5) - ZMAS *  CG(1)    * CG(3)
      ZITOT(6) = ZITOT(6) - ZMAS *  CG(2)    * CG(3)

      RETURN
      END<|MERGE_RESOLUTION|>--- conflicted
+++ resolved
@@ -1,45 +1,6 @@
-<<<<<<< HEAD
-C    Copyright(C) 1988-2017 National Technology & Engineering Solutions
-C    of Sandia, LLC (NTESS).  Under the terms of Contract DE-NA0003525 with
-C    NTESS, the U.S. Government retains certain rights in this software.
-C
-C    Redistribution and use in source and binary forms, with or without
-C    modification, are permitted provided that the following conditions are
-C    met:
-C
-C    * Redistributions of source code must retain the above copyright
-C       notice, this list of conditions and the following disclaimer.
-C
-C    * Redistributions in binary form must reproduce the above
-C      copyright notice, this list of conditions and the following
-C      disclaimer in the documentation and/or other materials provided
-C      with the distribution.
-C
-C    * Neither the name of NTESS nor the names of its
-C      contributors may be used to endorse or promote products derived
-C      from this software without specific prior written permission.
-C
-C    THIS SOFTWARE IS PROVIDED BY THE COPYRIGHT HOLDERS AND CONTRIBUTORS
-C    "AS IS" AND ANY EXPRESS OR IMPLIED WARRANTIES, INCLUDING, BUT NOT
-C    LIMITED TO, THE IMPLIED WARRANTIES OF MERCHANTABILITY AND FITNESS FOR
-C    A PARTICULAR PURPOSE ARE DISCLAIMED. IN NO EVENT SHALL THE COPYRIGHT
-C    OWNER OR CONTRIBUTORS BE LIABLE FOR ANY DIRECT, INDIRECT, INCIDENTAL,
-C    SPECIAL, EXEMPLARY, OR CONSEQUENTIAL DAMAGES (INCLUDING, BUT NOT
-C    LIMITED TO, PROCUREMENT OF SUBSTITUTE GOODS OR SERVICES; LOSS OF USE,
-C    DATA, OR PROFITS; OR BUSINESS INTERRUPTION) HOWEVER CAUSED AND ON ANY
-C    THEORY OF LIABILITY, WHETHER IN CONTRACT, STRICT LIABILITY, OR TORT
-C    (INCLUDING NEGLIGENCE OR OTHERWISE) ARISING IN ANY WAY OUT OF THE USE
-C    OF THIS SOFTWARE, EVEN IF ADVISED OF THE POSSIBILITY OF SUCH DAMAGE.
-
-C $Id: cgcal3.f,v 1.5 2000/07/06 18:07:42 gdsjaar Exp $
-C $Log: cgcal3.f,v $
-C Revision 1.5  2000/07/06 18:07:42  gdsjaar
-C Fix assumption that variables are saved between subroutine calls
-=======
 C    Copyright(C) 1999-2020 National Technology & Engineering Solutions
 C    of Sandia, LLC (NTESS).  Under the terms of Contract DE-NA0003525 with
 C    NTESS, the U.S. Government retains certain rights in this software.
->>>>>>> 4103bf6c
 C
 C    See packages/seacas/LICENSE for details
 
@@ -88,15 +49,9 @@
           IELEND = MAT(4,IBLK)
           MIEL   = IBLK
           DO 70 IEL = IELBEG, IELEND
-<<<<<<< HEAD
-C
+
 C ... CALCULATE ARA, VOLUME, AND MOMENTS OF INERTIA OF ELEMENT
-C
-=======
-
-C ... CALCULATE ARA, VOLUME, AND MOMENTS OF INERTIA OF ELEMENT
-
->>>>>>> 4103bf6c
+
               DO 30 I=1,3
                   ZI(I)   = 0.0
                   ZI(I+3) = 0.0
@@ -128,11 +83,7 @@
      *                XXX(1,4,NG) * CCC(3,4) + XXX(1,5,NG) * CCC(3,5) +
      *                XXX(1,6,NG) * CCC(3,6) + XXX(1,7,NG) * CCC(3,7) +
      *                XXX(1,8,NG) * CCC(3,8)
-<<<<<<< HEAD
-C
-=======
-
->>>>>>> 4103bf6c
+
                   AJ(1,1) = XXX(2,1,NG) * CCC(1,1)
      *                + XXX(2,2,NG) * CCC(1,2) + XXX(2,3,NG) * CCC(1,3)
      *                + XXX(2,4,NG) * CCC(1,4) + XXX(2,5,NG) * CCC(1,5)
@@ -217,11 +168,7 @@
                  VOLMN(2,MIEL) = VOLUME
                  IELM(2,MIEL)  = IEL
               END IF
-<<<<<<< HEAD
-C
-=======
-
->>>>>>> 4103bf6c
+
               if (volume .le. 0.0) then
                  write (*,*) 'Zero or negative volume at element',
      &                iel
