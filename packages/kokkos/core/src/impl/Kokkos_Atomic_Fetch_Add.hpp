--- conflicted
+++ resolved
@@ -160,15 +160,10 @@
     if (!done) {
       bool locked = Impl::lock_address_cuda_space((void*)dest);
       if (locked) {
-<<<<<<< HEAD
-        return_val = *dest;
-        *dest      = return_val + val;
-=======
         Kokkos::memory_fence();
         return_val = *dest;
         *dest      = return_val + val;
         Kokkos::memory_fence();
->>>>>>> 4103bf6c
         Impl::unlock_address_cuda_space((void*)dest);
         done = 1;
       }
@@ -336,10 +331,7 @@
                             const T>::type& val) {
   while (!Impl::lock_address_host_space((void*)dest))
     ;
-<<<<<<< HEAD
-=======
   Kokkos::memory_fence();
->>>>>>> 4103bf6c
   T return_val = *dest;
 
   // Don't use the following line of code here:
@@ -354,10 +346,7 @@
   *dest       = return_val + val;
   const T tmp = *dest;
   (void)tmp;
-<<<<<<< HEAD
-=======
   Kokkos::memory_fence();
->>>>>>> 4103bf6c
   Impl::unlock_address_host_space((void*)dest);
 
   return return_val;
