/*
//@HEADER
// ************************************************************************
//
//                        Kokkos v. 3.0
//       Copyright (2020) National Technology & Engineering
//               Solutions of Sandia, LLC (NTESS).
//
// Under the terms of Contract DE-NA0003525 with NTESS,
// the U.S. Government retains certain rights in this software.
//
// Redistribution and use in source and binary forms, with or without
// modification, are permitted provided that the following conditions are
// met:
//
// 1. Redistributions of source code must retain the above copyright
// notice, this list of conditions and the following disclaimer.
//
// 2. Redistributions in binary form must reproduce the above copyright
// notice, this list of conditions and the following disclaimer in the
// documentation and/or other materials provided with the distribution.
//
// 3. Neither the name of the Corporation nor the names of the
// contributors may be used to endorse or promote products derived from
// this software without specific prior written permission.
//
// THIS SOFTWARE IS PROVIDED BY NTESS "AS IS" AND ANY
// EXPRESS OR IMPLIED WARRANTIES, INCLUDING, BUT NOT LIMITED TO, THE
// IMPLIED WARRANTIES OF MERCHANTABILITY AND FITNESS FOR A PARTICULAR
// PURPOSE ARE DISCLAIMED. IN NO EVENT SHALL NTESS OR THE
// CONTRIBUTORS BE LIABLE FOR ANY DIRECT, INDIRECT, INCIDENTAL, SPECIAL,
// EXEMPLARY, OR CONSEQUENTIAL DAMAGES (INCLUDING, BUT NOT LIMITED TO,
// PROCUREMENT OF SUBSTITUTE GOODS OR SERVICES; LOSS OF USE, DATA, OR
// PROFITS; OR BUSINESS INTERRUPTION) HOWEVER CAUSED AND ON ANY THEORY OF
// LIABILITY, WHETHER IN CONTRACT, STRICT LIABILITY, OR TORT (INCLUDING
// NEGLIGENCE OR OTHERWISE) ARISING IN ANY WAY OUT OF THE USE OF THIS
// SOFTWARE, EVEN IF ADVISED OF THE POSSIBILITY OF SUCH DAMAGE.
//
// Questions? Contact Christian R. Trott (crtrott@sandia.gov)
//
// ************************************************************************
//@HEADER
*/

#include <Kokkos_Core.hpp>
#include <cstdio>
#include <typeinfo>
#include <cmath>
#include <impl/Kokkos_Timer.hpp>

struct FillDevice {
  double value;
  Kokkos::View<double*, Kokkos::LayoutLeft, Kokkos::CudaSpace> a;
  FillDevice(
      const double& val,
      const Kokkos::View<double*, Kokkos::LayoutLeft, Kokkos::CudaSpace>& d_a)
      : value(val), a(d_a) {}

  KOKKOS_INLINE_FUNCTION
  void operator()(const int& i) const { a(i) = value; }
};

struct ComputeADevice {
  int iter;
  Kokkos::View<double*, Kokkos::LayoutLeft, Kokkos::CudaSpace> a;
  Kokkos::View<double*, Kokkos::LayoutLeft, Kokkos::CudaSpace> b;
  ComputeADevice(
      const int& iter_,
      const Kokkos::View<double*, Kokkos::LayoutLeft, Kokkos::CudaSpace>& d_a,
      const Kokkos::View<double*, Kokkos::LayoutLeft, Kokkos::CudaSpace>& d_b)
      : iter(iter_), a(d_a), b(d_b) {}

  KOKKOS_INLINE_FUNCTION
  void operator()(const int& i) const {
    for (int j = 1; j < iter; j++) {
      a(i) += std::pow(b(i), 1.0 + 1.0 / iter);
    }
  }
};

struct ComputeAHost {
  Kokkos::View<double*, Kokkos::LayoutLeft, Kokkos::CudaHostPinnedSpace> a;
  Kokkos::View<double*, Kokkos::LayoutLeft, Kokkos::CudaHostPinnedSpace> b;
  ComputeAHost(const Kokkos::View<double*, Kokkos::LayoutLeft,
                                  Kokkos::CudaHostPinnedSpace>& d_a,
               const Kokkos::View<double*, Kokkos::LayoutLeft,
                                  Kokkos::CudaHostPinnedSpace>& d_b)
      : a(d_a), b(d_b) {}

  KOKKOS_INLINE_FUNCTION
  void operator()(const int& i) const { a(i) += b(i); }
};

struct MergeDevice {
  Kokkos::View<double*, Kokkos::LayoutLeft, Kokkos::CudaSpace> a;
  Kokkos::View<double*, Kokkos::LayoutLeft, Kokkos::CudaSpace> b;
  MergeDevice(
      const Kokkos::View<double*, Kokkos::LayoutLeft, Kokkos::CudaSpace>& d_a,
      const Kokkos::View<double*, Kokkos::LayoutLeft, Kokkos::CudaSpace>& d_b)
      : a(d_a), b(d_b) {}

  KOKKOS_INLINE_FUNCTION
  void operator()(const int& i) const { a(i) += b(i); }
};

int main(int argc, char* argv[]) {
  int size = 100000000;
  Kokkos::initialize();
<<<<<<< HEAD
  int synch = atoi(argv[1]);
=======
  int synch = std::stoi(argv[1]);
>>>>>>> 4103bf6c
  Kokkos::View<double*, Kokkos::LayoutLeft, Kokkos::CudaSpace> d_a("Device A",
                                                                   size);
  Kokkos::View<double*, Kokkos::LayoutLeft, Kokkos::CudaSpace> d_b("Device B",
                                                                   size);
  Kokkos::View<double*, Kokkos::LayoutLeft, Kokkos::CudaSpace> d_tmp(
      "Device tmp", size);
  Kokkos::View<double*, Kokkos::LayoutLeft, Kokkos::CudaHostPinnedSpace> h_a(
      "Host A", size);
  Kokkos::View<double*, Kokkos::LayoutLeft, Kokkos::CudaHostPinnedSpace> h_b(
      "Host B", size);

  Kokkos::parallel_for(Kokkos::RangePolicy<Kokkos::Cuda>(0, size),
                       FillDevice(0.0, d_a));
  Kokkos::parallel_for(Kokkos::RangePolicy<Kokkos::Cuda>(0, size),
                       FillDevice(1.3513, d_b));
  Kokkos::fence();
  Kokkos::Timer timer;
  Kokkos::parallel_for(Kokkos::RangePolicy<Kokkos::Cuda>(0, size),
                       ComputeADevice(20, d_a, d_b));

  if (synch == 1) Kokkos::deep_copy(Kokkos::OpenMP(), h_b, d_b);
  if (synch == 2) Kokkos::deep_copy(h_b, d_b);

  Kokkos::parallel_for(Kokkos::RangePolicy<Kokkos::OpenMP>(0, size),
                       [=](const int& i) { h_a(i) = 0.0; });
  Kokkos::parallel_for(Kokkos::RangePolicy<Kokkos::OpenMP>(0, size),
                       ComputeAHost(h_a, h_b));
  Kokkos::OpenMP().fence();
  if (synch == 1) Kokkos::deep_copy(Kokkos::OpenMP(), d_tmp, h_a);
  if (synch == 2) Kokkos::deep_copy(d_tmp, h_a);
  Kokkos::fence();

  std::cout << "Time " << timer.seconds() << std::endl;
  Kokkos::parallel_for(Kokkos::RangePolicy<Kokkos::Cuda>(0, size),
                       MergeDevice(d_a, d_tmp));

  Kokkos::deep_copy(h_a, d_a);
  std::cout << "h_a(0): " << h_a(0) << " ( Correct: 27.4154 )" << std::endl;
  Kokkos::finalize();
}<|MERGE_RESOLUTION|>--- conflicted
+++ resolved
@@ -106,11 +106,7 @@
 int main(int argc, char* argv[]) {
   int size = 100000000;
   Kokkos::initialize();
-<<<<<<< HEAD
-  int synch = atoi(argv[1]);
-=======
   int synch = std::stoi(argv[1]);
->>>>>>> 4103bf6c
   Kokkos::View<double*, Kokkos::LayoutLeft, Kokkos::CudaSpace> d_a("Device A",
                                                                    size);
   Kokkos::View<double*, Kokkos::LayoutLeft, Kokkos::CudaSpace> d_b("Device B",
