#ifndef __TACHOEXP_SUPERNODE_INFO_HPP__
#define __TACHOEXP_SUPERNODE_INFO_HPP__

#include "TachoExp_Util.hpp"

/// \file TachoExp_SupernodeInfo.hpp
/// \author Kyungjoo Kim (kyukim@sandia.gov)

namespace Tacho {

  namespace Experimental {

    struct SuperNodeInfoInitReducer {
      typedef SuperNodeInfoInitReducer reducer;
      struct ValueType {
        size_type max_supernode_size;
        size_type max_schur_size;
        size_type nnz;
      };
      typedef struct ValueType value_type;
        
      typedef Kokkos::View<value_type,Kokkos::HostSpace,Kokkos::MemoryTraits<Kokkos::Unmanaged> > result_view_type;
        
      value_type *value;
        
      KOKKOS_INLINE_FUNCTION SuperNodeInfoInitReducer() = default;
      KOKKOS_INLINE_FUNCTION SuperNodeInfoInitReducer(const SuperNodeInfoInitReducer &b) = default;
      KOKKOS_INLINE_FUNCTION SuperNodeInfoInitReducer(value_type &val) : value(&val) {}
        
      KOKKOS_INLINE_FUNCTION void join(value_type &dst, value_type &src) const {
        dst.max_supernode_size = ( src.max_supernode_size > dst.max_supernode_size ?
                                   src.max_supernode_size : dst.max_supernode_size );
        dst.max_schur_size = ( src.max_schur_size > dst.max_schur_size ?
                               src.max_schur_size : dst.max_schur_size );
        dst.nnz += src.nnz;
      }
        
      KOKKOS_INLINE_FUNCTION void join(volatile value_type &dst, const volatile value_type &src) const {
        dst.max_supernode_size = ( src.max_supernode_size > dst.max_supernode_size ?
                                   src.max_supernode_size : dst.max_supernode_size );
        dst.max_schur_size = ( src.max_schur_size > dst.max_schur_size ?
                               src.max_schur_size : dst.max_schur_size );
        dst.nnz += src.nnz;
      }
        
      KOKKOS_INLINE_FUNCTION void init(value_type &val) const {
        val.max_supernode_size = Kokkos::reduction_identity<size_type>::max();
        val.max_schur_size = Kokkos::reduction_identity<size_type>::max();
        val.nnz = Kokkos::reduction_identity<size_type>::sum();
      }
        
      KOKKOS_INLINE_FUNCTION
      value_type& reference() {
        return *value;
      }
        
      KOKKOS_INLINE_FUNCTION
      result_view_type view() const {
        return result_view_type(value);
      }
    };

    template<typename ValueType, typename ExecSpace>
    struct SupernodeInfo {
      typedef ValueType value_type;
      typedef ExecSpace exec_space;

      typedef CrsMatrixBase<value_type,exec_space> crs_matrix_type;

      typedef Kokkos::View<ordinal_type*,exec_space> ordinal_type_array;
      typedef Kokkos::View<size_type*,exec_space> size_type_array;
      typedef Kokkos::View<value_type*,exec_space> value_type_array;

      typedef Kokkos::pair<ordinal_type,ordinal_type> ordinal_pair_type;
      typedef Kokkos::View<ordinal_pair_type*,exec_space> ordinal_pair_type_array;
      typedef Kokkos::View<value_type**,Kokkos::LayoutLeft,exec_space> value_type_matrix;

      typedef DenseMatrixView<value_type,exec_space> dense_block_type;
      typedef DenseMatrixView<dense_block_type,exec_space> dense_matrix_of_blocks_type;
      
      typedef Kokkos::Future<int,exec_space> future_type;

      struct Supernode {
        mutable int32_t lock;

        ordinal_type row_begin;                     // beginning row
        ordinal_type m, n;                          // panel dimension

        // column connectivity (gid - dof, sid - supernode)
        ordinal_type gid_col_begin, gid_col_end, sid_col_begin, sid_col_end;  
        ordinal_type nchildren, *children, children_buf[MaxDependenceSize]; // hierarchy

        ordinal_type max_decendant_schur_size;      // workspace
        ordinal_type max_decendant_supernode_size;  // workspace

        value_type *buf;

        KOKKOS_INLINE_FUNCTION
        Supernode() 
          : lock(0), row_begin(0), m(0), n(0), 
            gid_col_begin(0), gid_col_end(0), 
            sid_col_begin(0), sid_col_end(0), 
            nchildren(0), children(NULL),
            max_decendant_schur_size(0),
            max_decendant_supernode_size(0),
            buf(NULL) {
          for (ordinal_type i=0;i<MaxDependenceSize;++i) children_buf[i] = 0;
        }

        KOKKOS_INLINE_FUNCTION
        Supernode(const Supernode &b) 
          : lock(0), row_begin(b.row_begin), m(b.m), n(b.n), 
            gid_col_begin(b.gid_col_begin), gid_col_end(b.gid_col_end), 
            sid_col_begin(b.sid_col_begin), sid_col_end(b.sid_col_end), 
            nchildren(b.nchildren), children(b.children),
            max_decendant_schur_size(b.max_decendant_schur_size),
            max_decendant_supernode_size(b.max_decendant_supernode_size),
            buf(b.buf) {
          for (ordinal_type i=0;i<b.nchildren;++i) children_buf[i] = b.children_buf[i];
        }

        KOKKOS_INLINE_FUNCTION
        ~Supernode()  {}        
      };
      typedef struct Supernode supernode_type;
      typedef Kokkos::View<supernode_type*,exec_space> supernode_type_array;

      ///
      /// info for symbolic
      ///
      //ConstUnmanagedViewType<supernode_type_array> supernodes;
      UnmanagedViewType<supernode_type_array> supernodes;

      /// dof mapping to sparse matrix
      UnmanagedViewType<ordinal_type_array> gid_colidx;

      /// supernode map and panel size configuration 
      /// first - sid, second - blk , blk_superpanel_colidx;
      /// the last sid is dummy but last blk is ending point of the block
      UnmanagedViewType<ordinal_pair_type_array> sid_block_colidx; 

      ///
      /// max parameter
      ///
      ordinal_type max_nchildren, max_supernode_size, max_schur_size, serial_thres_size;

      ///
      /// frontal matrix subassembly mode
      ///
      ordinal_type front_update_mode; // 0 - lock, 1 - atomic

      ///
      /// info for solve (rhs multivector)
      UnmanagedViewType<value_type_matrix> x;

      KOKKOS_INLINE_FUNCTION
      SupernodeInfo() = default;

      KOKKOS_INLINE_FUNCTION
      SupernodeInfo(const SupernodeInfo &b) = default;

      static 
      inline
      void
      initialize(/* */ SupernodeInfo &self,
                 /* */ supernode_type_array &supernodes_,
                 /* */ ordinal_pair_type_array &sid_block_colidx_,
                 /* */ value_type_array &superpanel_buf_,
                 // symbolic input
                 const ordinal_type_array &snodes_,
                 const size_type_array &gid_ptr_,
                 const ordinal_type_array &gid_colidx_,
                 const size_type_array &sid_ptr_,
                 const ordinal_type_array &sid_colidx_,
                 const ordinal_type_array &blk_colidx_,
                 // tree hierarchy
                 const ordinal_type_array &stree_parent_,
                 const size_type_array &stree_ptr_,
                 const ordinal_type_array &stree_children_) {
        const ordinal_type nsupernodes = snodes_.dimension_0() - 1;

        /// allocate and assign supernodes
        supernodes_ = supernode_type_array("supernodes", nsupernodes); // managed view

        sid_block_colidx_ = ordinal_pair_type_array("sid_block_colidx", sid_colidx_.span());
<<<<<<< HEAD
=======
        sid_block_colidx  = sid_block_colidx_;

        /// workspace parameter initialization
        max_nchildren = 0; 
        max_schur_size = 0; 
        max_supernode_size = 0;
        serial_thres_size = 0;
>>>>>>> ce2ea1cc

        // by default, update mode is atomic: 0 - mutex lock, 1 - atomic
        self.front_update_mode = 1;
        self.serial_thres_size = 0;

        /// workspace parameter initialization
        self.max_supernode_size = 0;
        self.max_schur_size = 0; 

        Kokkos::RangePolicy<exec_space> supernodes_range_policy(0,nsupernodes);
        SuperNodeInfoInitReducer::value_type init_reduce_val;        
        Kokkos::parallel_reduce
          (supernodes_range_policy, 
           KOKKOS_LAMBDA(const ordinal_type &sid, SuperNodeInfoInitReducer::value_type &update) {
            auto &s = supernodes_(sid);
            
            s.row_begin = snodes_(sid);
            s.m = snodes_(sid+1) - snodes_(sid);
            s.n = blk_colidx_(sid_ptr_(sid+1)-1);
            
            s.gid_col_begin = gid_ptr_(sid); s.gid_col_end = gid_ptr_(sid+1);
            s.sid_col_begin = sid_ptr_(sid); s.sid_col_end = sid_ptr_(sid+1);
            
            for (ordinal_type i=s.sid_col_begin;i<s.sid_col_end;++i) {
              sid_block_colidx_(i).first  = sid_colidx_(i);
<<<<<<< HEAD
              sid_block_colidx_(i).second = blk_colidx_(i);
            }
            
            s.nchildren = stree_ptr_(sid+1) - stree_ptr_(sid);
            
            const ordinal_type offset = stree_ptr_(sid);
            for (ordinal_type i=0;i<s.nchildren;++i)
              s.children[i] = stree_children_(offset + i);
            
            update.max_supernode_size = max(update.max_supernode_size, s.m);
            update.max_schur_size = max(update.max_schur_size, s.n-s.m);
            update.nnz += s.m * s.n;
            
            s.max_decendant_supernode_size = s.m;
            s.max_decendant_schur_size = s.n-s.m;
            
          }, SuperNodeInfoInitReducer(init_reduce_val));

        {
          // finding max decendant supernode information is sequential
          // or level-based impl is required (too cumbersome..) 
          auto h_supernodes = Kokkos::create_mirror_view(supernodes_); 
          auto h_stree_parent = Kokkos::create_mirror_view(stree_parent_);           
          Kokkos::deep_copy(h_supernodes, supernodes_);
          Kokkos::deep_copy(h_stree_parent, stree_parent_);
          for (ordinal_type sid=0;sid<nsupernodes;++sid) {
            auto &s = h_supernodes(sid);
            const ordinal_type sidpar = h_stree_parent(sid);
            if (sidpar != -1) {
              auto &spar = h_supernodes(sidpar);
              spar.max_decendant_supernode_size = max(s.max_decendant_supernode_size,
                                                      spar.max_decendant_supernode_size);
              spar.max_decendant_schur_size = max(s.max_decendant_schur_size,
                                                  spar.max_decendant_schur_size);
            }
=======
            sid_block_colidx_(i).second = blk_colidx_(i);
          }

          s.nchildren = stree_ptr_(sid+1) - stree_ptr_(sid);
          {
            const ordinal_type offset = stree_ptr_(sid);
            if (s.nchildren < MaxDependenceSize) {
              for (ordinal_type i=0;i<s.nchildren;++i) 
                s.children_buf[i] = stree_children_(offset + i);
              s.children = &s.children_buf[0];
            } else {
              s.children = &stree_children_(offset);
            }
            max_nchildren = max(max_nchildren, s.nchildren);
          }
          max_supernode_size = max(max_supernode_size, s.m);
          max_schur_size = max(max_schur_size, s.n-s.m);

          s.max_decendant_supernode_size = max(s.m, s.max_decendant_supernode_size);
          s.max_decendant_schur_size = max(s.n-s.m, s.max_decendant_schur_size);

          const ordinal_type sidpar = stree_parent_(sid);
          if (sidpar != -1) {
            auto &spar = supernodes_(sidpar);
            spar.max_decendant_supernode_size = max(s.max_decendant_supernode_size,  
                                                    spar.max_decendant_supernode_size);
            spar.max_decendant_schur_size = max(s.max_decendant_schur_size,  
                                                spar.max_decendant_schur_size);
>>>>>>> ce2ea1cc
          }
          Kokkos::deep_copy(supernodes_, h_supernodes);
        }
        // need to iterate parallel for .. let's not do this way
        // Kokkos::parallel_for
        //   (supernodes_range_policy, KOKKOS_LAMBDA(const ordinal_type &sid) {
        //     auto &s = supernodes_(sid);
        //     const ordinal_type sidpar = stree_parent_(sid);
        //     if (sidpar != -1) {
        //       auto &spar = supernodes_(sidpar);
        //       spar.max_decendant_supernode_size = max(s.max_decendant_supernode_size,
        //                                               spar.max_decendant_supernode_size);
        //       spar.max_decendant_schur_size = max(s.max_decendant_schur_size,
        //                                           spar.max_decendant_schur_size);
        //     }
        //   });
        
        self.max_supernode_size = init_reduce_val.max_supernode_size;
        self.max_schur_size = init_reduce_val.max_schur_size;

        // supernodal factor array; data is held outside with a managed view
        // supernode does not include this view
        superpanel_buf_ = value_type_array("superpanel_buf", init_reduce_val.nnz); 
        Kokkos::parallel_scan
          (supernodes_range_policy, KOKKOS_LAMBDA(const ordinal_type &sid, size_type &update, const bool &final) {
            auto &s = supernodes_(sid);
            if (final) 
              s.buf = &superpanel_buf_(update);
            update += s.m * s.n;
          });

        self.supernodes  = supernodes_;  // unmanaged view, data is held outside
        self.gid_colidx = gid_colidx_;
        self.sid_block_colidx  = sid_block_colidx_;
      }

      inline
      void
      initialize(/* */ supernode_type_array &supernodes_,
                 /* */ ordinal_pair_type_array &sid_block_colidx_,
                 /* */ value_type_array &superpanel_buf_,
                 // symbolic input
                 const ordinal_type_array &snodes_,
                 const size_type_array &gid_ptr_,
                 const ordinal_type_array &gid_colidx_,
                 const size_type_array &sid_ptr_,
                 const ordinal_type_array &sid_colidx_,
                 const ordinal_type_array &blk_colidx_,
                 // tree hierarchy
                 const ordinal_type_array &stree_parent_,
                 const size_type_array &stree_ptr_,
                 const ordinal_type_array &stree_children_) {
        initialize(*this,
                   supernodes_,
                   sid_block_colidx_,
                   superpanel_buf_,
                   snodes_,
                   gid_ptr_,
                   gid_colidx_,
                   sid_ptr_,
                   sid_colidx_,
                   blk_colidx_,
                   stree_parent_,
                   stree_ptr_,
                   stree_children_);
      }
      
      static 
      inline
      void
      copySparseToSuperpanels(SupernodeInfo &self, 
                              // input from sparse matrix
                              const size_type_array &ap,
                              const ordinal_type_array &aj,
                              const value_type_array &ax,
                              const ordinal_type_array &perm,
                              const ordinal_type_array &peri) {
#if 1
        const ordinal_type nsupernodes = self.supernodes.dimension_0();
        Kokkos::TeamPolicy<exec_space,Kokkos::Schedule<Kokkos::Static> > 
          policy(nsupernodes, Kokkos::AUTO()); // team and vector sizes are AUTO selected.

        Kokkos::parallel_for
          (policy, KOKKOS_LAMBDA (const typename Kokkos::TeamPolicy<exec_space>::member_type &member) {
            const ordinal_type sid = member.league_rank();
            const auto s = self.supernodes(sid);
            dense_block_type tgt(s.buf, s.m, s.n);;            

            // row major access to sparse src
            Kokkos::parallel_for(Kokkos::TeamThreadRange(member, 0, s.m), [&](const ordinal_type &i) {
                const ordinal_type 
                  ii = i + s.row_begin,  // row in U
                  row = perm(ii), kbeg = ap(row), kend = ap(row+1);   // row in A
                const ordinal_type kcnt = kend - kbeg;
                Kokkos::parallel_for(Kokkos::ThreadVectorRange(member, kcnt), [&](const ordinal_type &kk) {
                    const ordinal_type k  = kk + kbeg;
                    const ordinal_type jj = peri(aj(k) /* col in A */); // col in U
                    if (ii <= jj) {
                      ordinal_type *first = &self.gid_colidx(s.gid_col_begin);
                      ordinal_type *last  = &self.gid_colidx(s.gid_col_end);
                      ordinal_type *loc   = lower_bound(first, last, jj,
                                                        [](ordinal_type left, ordinal_type right) { 
                                                          return left < right; });                      
                      TACHO_TEST_FOR_ABORT(*loc != jj, " copy is wrong" );
                      tgt(i, loc-first) = ax(k);
                    }
                  });
              });
          });
#else
        const ordinal_type nsupernodes = self.supernodes.dimension_0();
        const ordinal_type m = ap.dimension_0() - 1;
        Kokkos::TeamPolicy<exec_space,Kokkos::Schedule<Kokkos::Static> > 
          policy(nsupernodes, Kokkos::AUTO()); // team and vector sizes are AUTO selected.

        typedef typename exec_space::scratch_memory_space shmem_space;        
        typedef Kokkos::View<ordinal_type*,shmem_space,Kokkos::MemoryUnmanaged> team_shared_memory_view_type;
        const ordinal_type lvl = 0, per_team_scratch = team_shared_memory_view_type::shmem_size(m);
        
        Kokkos::parallel_for
          (policy.set_scratch_size(lvl, Kokkos::PerTeam(per_team_scratch)),
           KOKKOS_LAMBDA ( const typename Kokkos::TeamPolicy<exec_space>::member_type &member) {
            team_shared_memory_view_type work(member.team_shmem(), m);
            const ordinal_type sid = member.league_rank();
            const auto s = self.supernodes(sid);
            dense_block_type tgt(s.buf, s.m, s.n);;            
            
            // local to global map
            Kokkos::parallel_for(Kokkos::TeamThreadRange(member, s.n), [&](const ordinal_type &j) {
                Kokkos::single(Kokkos::PerThread(member), [&]() {
                    work[self.gid_colidx(j+s.gid_col_begin) /* = col */] = j;
                  });
              });
            
            // row major access to sparse src
            Kokkos::parallel_for(Kokkos::TeamThreadRange(member, 0, s.m), [&](const ordinal_type &i) {
                const ordinal_type 
                  ii = i + s.row_begin,  // row in U
                  row = perm(ii), kbeg = ap(row), kend = ap(row+1);   // row in A
                const ordinal_type kcnt = kend - kbeg;
                Kokkos::parallel_for(Kokkos::ThreadVectorRange(member, kcnt), [&](const ordinal_type &kk) {
                    const ordinal_type k  = kk + kbeg;
                    const ordinal_type jj = peri(aj(k) /* col in A */); // col in U
                    if (ii <= jj) 
                      tgt(i, work[jj]) = ax(k);
                  });
              });
          });
#endif
      }

      inline
      void
      copySparseToSuperpanels(// input from sparse matrix
                              const size_type_array &ap,
                              const ordinal_type_array &aj,
                              const value_type_array &ax,
                              const ordinal_type_array &perm,
                              const ordinal_type_array &peri) {
        copySparseToSuperpanels(*this,
                                ap,
                                aj,
                                ax,
                                perm,
                                peri);      
      }      
      
      static
      inline
      void
      createCrsMatrix(SupernodeInfo &self,
                      crs_matrix_type &A,
                      const bool replace_value_with_one = false) {
        // count m, n, nnz
        const ordinal_type nsupernodes = self.supernodes.dimension_0();

        auto d_last = Kokkos::subview(self.supernodes, nsupernodes - 1);
        auto h_last = Kokkos::create_mirror_view(d_last);
        Kokkos::deep_copy(h_last, d_last);
        auto last = h_last();
        //auto &last = supernodes(nsupernodes - 1);

        const ordinal_type mm = last.row_begin + last.m, nn = mm;

        Kokkos::RangePolicy<exec_space> supernodes_range_policy(0,nsupernodes);

        // parallel for/scan version
        size_type_array ap_tmp("ap", mm+1);
        Kokkos::parallel_for
          (supernodes_range_policy, KOKKOS_LAMBDA(const ordinal_type &sid) {
            // row major access to sparse src
            const auto &s = self.supernodes(sid);
            const ordinal_type soffset = s.row_begin;
            for (ordinal_type i=0;i<s.m;++i) {
              const ordinal_type row = i+soffset; // row in sparse matrix
              ap_tmp(row) = (s.n - i); // upper triangular only
            }
          });

        size_type_array ap("ap", mm+1);
        Kokkos::parallel_scan
          (Kokkos::RangePolicy<exec_space>(0,mm+1), 
           KOKKOS_LAMBDA(const ordinal_type &i, size_type &update, const bool &final) {
            if (final) 
              ap(i) = update;
            update += ap_tmp(i);
          });
        
        // fill the matrix
        auto d_nnz = Kokkos::subview(ap, mm);
        auto h_nnz = Kokkos::create_mirror_view(d_nnz);        
        Kokkos::deep_copy(h_nnz, d_nnz);

        const auto nnz = h_nnz();
        ordinal_type_array aj("aj", nnz);
        value_type_array ax("ax", nnz);

        Kokkos::parallel_for
          (supernodes_range_policy, KOKKOS_LAMBDA(const ordinal_type &sid) {
            const auto &s = self.supernodes(sid);
            
            dense_block_type src;
            src.set_view(s.m, s.n);
            src.attach_buffer(1, s.m, s.buf);
            
            // row major access to sparse src
            const ordinal_type
              soffset = s.row_begin,
              goffset = s.gid_col_begin;
            
            for (ordinal_type i=0;i<s.m;++i) {
              const size_type beg = ap(i+soffset);
              for (ordinal_type j=i,k=0;j<s.n;++j,++k) {
                const ordinal_type col = self.gid_colidx(j+goffset);
                aj(beg+k) = col;
                ax(beg+k) = replace_value_with_one ? 1.0 : src(i, j);
              }
            }
          });

        // set triple to crs matrix
        A.clear();
        A.setExternalMatrix(mm, nn, nnz, ap, aj, ax);
      }

      inline
      void
      createCrsMatrix(crs_matrix_type &A,
                      const bool replace_value_with_one = false) {
        createCrsMatrix(*this,
                        A, replace_value_with_one);
      }

    };
    
  }
}

#endif<|MERGE_RESOLUTION|>--- conflicted
+++ resolved
@@ -183,16 +183,6 @@
         supernodes_ = supernode_type_array("supernodes", nsupernodes); // managed view
 
         sid_block_colidx_ = ordinal_pair_type_array("sid_block_colidx", sid_colidx_.span());
-<<<<<<< HEAD
-=======
-        sid_block_colidx  = sid_block_colidx_;
-
-        /// workspace parameter initialization
-        max_nchildren = 0; 
-        max_schur_size = 0; 
-        max_supernode_size = 0;
-        serial_thres_size = 0;
->>>>>>> ce2ea1cc
 
         // by default, update mode is atomic: 0 - mutex lock, 1 - atomic
         self.front_update_mode = 1;
@@ -218,7 +208,6 @@
             
             for (ordinal_type i=s.sid_col_begin;i<s.sid_col_end;++i) {
               sid_block_colidx_(i).first  = sid_colidx_(i);
-<<<<<<< HEAD
               sid_block_colidx_(i).second = blk_colidx_(i);
             }
             
@@ -254,36 +243,7 @@
               spar.max_decendant_schur_size = max(s.max_decendant_schur_size,
                                                   spar.max_decendant_schur_size);
             }
-=======
-            sid_block_colidx_(i).second = blk_colidx_(i);
-          }
-
-          s.nchildren = stree_ptr_(sid+1) - stree_ptr_(sid);
-          {
-            const ordinal_type offset = stree_ptr_(sid);
-            if (s.nchildren < MaxDependenceSize) {
-              for (ordinal_type i=0;i<s.nchildren;++i) 
-                s.children_buf[i] = stree_children_(offset + i);
-              s.children = &s.children_buf[0];
-            } else {
-              s.children = &stree_children_(offset);
-            }
-            max_nchildren = max(max_nchildren, s.nchildren);
-          }
-          max_supernode_size = max(max_supernode_size, s.m);
-          max_schur_size = max(max_schur_size, s.n-s.m);
-
-          s.max_decendant_supernode_size = max(s.m, s.max_decendant_supernode_size);
-          s.max_decendant_schur_size = max(s.n-s.m, s.max_decendant_schur_size);
-
-          const ordinal_type sidpar = stree_parent_(sid);
-          if (sidpar != -1) {
-            auto &spar = supernodes_(sidpar);
-            spar.max_decendant_supernode_size = max(s.max_decendant_supernode_size,  
-                                                    spar.max_decendant_supernode_size);
-            spar.max_decendant_schur_size = max(s.max_decendant_schur_size,  
-                                                spar.max_decendant_schur_size);
->>>>>>> ce2ea1cc
+
           }
           Kokkos::deep_copy(supernodes_, h_supernodes);
         }
