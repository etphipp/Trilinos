--- conflicted
+++ resolved
@@ -96,29 +96,7 @@
     //! @brief Stops the timer.
     //! The previous MutuallyExclusiveTime that has been paused when this timer was started will be resumed.
     //! This method can be called on an already stopped timer or on the currently running timer.
-<<<<<<< HEAD
-    double stop() {
-      if(isPaused())
-        GetOStream(Errors) << "MueLu::MutuallyExclusiveTime::stop(): timer is paused. Use resume()" << std::endl;
-
-      if (!isRunning()) { return timer_->stop(); } // stop() can be called on stopped timer
-
-      // Here, timer is running, so it is the head of the stack
-      TopOfTheStack();
-
-      timerStack_.pop();
-      double r = timer_->stop();
-
-      if (!timerStack_.empty()) {
-            GetOStream(Debug) << "resuming timer " << timerStack_.top()->name_ << std::endl;
-            timerStack_.top()->resume();
-      }
-
-      return r;
-    }
-=======
     double stop();
->>>>>>> 014ae929
 
     //! Pause running timer. Used internally by start().
     void pause();
