--- conflicted
+++ resolved
@@ -172,11 +172,7 @@
 
     NOTE -- it's assumed that A has been fillComplete'd.
     */
-<<<<<<< HEAD
-    static RCP<Vector> GetMatrixDiagonalInverse(const Matrix& A, Magnitude tol = TST::eps()*100); // FIXME
-=======
     static RCP<Vector> GetMatrixDiagonalInverse(const Matrix& A, Magnitude tol = TST::eps()*100, const bool doLumped = false); // FIXME
->>>>>>> 4103bf6c
 
 
 
@@ -373,7 +369,6 @@
 
     static RCP<const Tpetra::CrsMatrix<SC,LO,GO,NO> >       Op2TpetraCrs(RCP<const Matrix> Op)          { return Utilities::Op2TpetraCrs(Op); }
     static RCP<      Tpetra::CrsMatrix<SC,LO,GO,NO> >       Op2NonConstTpetraCrs(RCP<Matrix> Op)        { return Utilities::Op2NonConstTpetraCrs(Op); }
-<<<<<<< HEAD
 
     static const Tpetra::CrsMatrix<SC,LO,GO,NO>&            Op2TpetraCrs(const Matrix& Op)              { return Utilities::Op2TpetraCrs(Op); }
     static       Tpetra::CrsMatrix<SC,LO,GO,NO>&            Op2NonConstTpetraCrs(Matrix& Op)            { return Utilities::Op2NonConstTpetraCrs(Op); }
@@ -388,29 +383,6 @@
     static ArrayRCP<SC> GetMatrixDiagonal(const Matrix& A) {
       return UtilitiesBase::GetMatrixDiagonal(A);
     }
-    static RCP<Vector> GetMatrixDiagonalInverse(const Matrix& A, Magnitude tol = Teuchos::ScalarTraits<SC>::eps()*100) {
-      return UtilitiesBase::GetMatrixDiagonalInverse(A, tol);
-    }
-    static ArrayRCP<SC> GetLumpedMatrixDiagonal(const Matrix& A) {
-      return UtilitiesBase::GetLumpedMatrixDiagonal(A);
-    }
-    static RCP<Vector> GetLumpedMatrixDiagonal(RCP<const Matrix > A) {
-      return UtilitiesBase::GetLumpedMatrixDiagonal(A);
-=======
-
-    static const Tpetra::CrsMatrix<SC,LO,GO,NO>&            Op2TpetraCrs(const Matrix& Op)              { return Utilities::Op2TpetraCrs(Op); }
-    static       Tpetra::CrsMatrix<SC,LO,GO,NO>&            Op2NonConstTpetraCrs(Matrix& Op)            { return Utilities::Op2NonConstTpetraCrs(Op); }
-
-    static RCP<const Tpetra::RowMatrix<SC,LO,GO,NO> >       Op2TpetraRow(RCP<const Matrix> Op)          { return Utilities::Op2TpetraRow(Op); }
-    static RCP<      Tpetra::RowMatrix<SC,LO,GO,NO> >       Op2NonConstTpetraRow(RCP<Matrix> Op)        { return Utilities::Op2NonConstTpetraRow(Op); }
-
-    static const RCP<const Tpetra::Map<LO, GO, NO> >        Map2TpetraMap(const Map& map)               { return Utilities::Map2TpetraMap(map); }
-#endif
-    static RCP<Xpetra::Matrix<SC,LO,GO,NO> >                Crs2Op(RCP<CrsMatrix> Op)                   { return Utilities::Crs2Op(Op); }
-
-    static ArrayRCP<SC> GetMatrixDiagonal(const Matrix& A) {
-      return UtilitiesBase::GetMatrixDiagonal(A);
-    }
     static RCP<Vector> GetMatrixDiagonalInverse(const Matrix& A, Magnitude tol = Teuchos::ScalarTraits<SC>::eps()*100, const bool doLumped=false) {
       return UtilitiesBase::GetMatrixDiagonalInverse(A, tol, doLumped);
     }
@@ -419,7 +391,6 @@
     }
     static RCP<Vector> GetLumpedMatrixDiagonal(RCP<const Matrix > A, const bool doReciprocal=false, Magnitude tol = Teuchos::ScalarTraits<Scalar>::eps()*100, Scalar tolReplacement = Teuchos::ScalarTraits<Scalar>::zero()) {
       return UtilitiesBase::GetLumpedMatrixDiagonal(A, doReciprocal, tol, tolReplacement);
->>>>>>> 4103bf6c
     }
     static RCP<Vector> GetMatrixOverlappedDiagonal(const Matrix& A) {
       return UtilitiesBase::GetMatrixOverlappedDiagonal(A);
@@ -442,7 +413,6 @@
     static void SetRandomSeed(const Teuchos::Comm<int> &comm) {
       UtilitiesBase::SetRandomSeed(comm);
     }
-<<<<<<< HEAD
 
     // todo: move this to UtilitiesBase::kokkos
     static Kokkos::View<bool*, typename Node::device_type> DetectDirichletRows(const Matrix& A, const Magnitude& tol = Teuchos::ScalarTraits<SC>::zero(), const bool count_twos_as_dirichlet=false);
@@ -459,28 +429,10 @@
 
     static Scalar PowerMethod(const Matrix& A, bool scaleByDiag = true, LO niters = 10, Magnitude tolerance = 1e-2, bool verbose = false, unsigned int seed = 123) {
       return UtilitiesBase::PowerMethod(A,scaleByDiag,niters,tolerance,verbose,seed);
-=======
-
-    // todo: move this to UtilitiesBase::kokkos
-    static Kokkos::View<bool*, typename Node::device_type> DetectDirichletRows(const Matrix& A, const Magnitude& tol = Teuchos::ScalarTraits<SC>::zero(), const bool count_twos_as_dirichlet=false);
-
-    static Kokkos::View<bool*, typename Node::device_type> DetectDirichletCols(const Matrix& A, const Kokkos::View<const bool*, typename Node::device_type>& dirichletRows);
-
-    static void ZeroDirichletRows(RCP<Matrix>& A, const Kokkos::View<const bool*, typename Node::device_type>& dirichletRows, SC replaceWith=Teuchos::ScalarTraits<SC>::zero());
-
-    static void ZeroDirichletRows(RCP<MultiVector>& X, const Kokkos::View<const bool*, typename Node::device_type>& dirichletRows, SC replaceWith=Teuchos::ScalarTraits<SC>::zero());
-
-    static void ZeroDirichletCols(RCP<Matrix>& A, const Kokkos::View<const bool*, typename Node::device_type>& dirichletCols, SC replaceWith=Teuchos::ScalarTraits<SC>::zero());
-
-    static RCP<MultiVector> RealValuedToScalarMultiVector(RCP<RealValuedMultiVector> X);
-
-    static Scalar PowerMethod(const Matrix& A, bool scaleByDiag = true, LO niters = 10, Magnitude tolerance = 1e-2, bool verbose = false, unsigned int seed = 123) {
-      return UtilitiesBase::PowerMethod(A,scaleByDiag,niters,tolerance,verbose,seed);
     }
 
     static Scalar PowerMethod(const Matrix& A, const Teuchos::RCP<Vector> &invDiag, LO niters = 10, Magnitude tolerance = 1e-2, bool verbose = false, unsigned int seed = 123) {
       return UtilitiesBase::PowerMethod(A, invDiag, niters, tolerance, verbose, seed);
->>>>>>> 4103bf6c
     }
 
     static void MyOldScaleMatrix(Matrix& Op, const Teuchos::ArrayRCP<const SC>& scalingVector, bool doInverse = true,
