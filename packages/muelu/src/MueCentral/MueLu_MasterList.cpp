// @HEADER
//
// ***********************************************************************
//
//        MueLu: A package for multigrid based preconditioning
//                  Copyright 2012 Sandia Corporation
//
// Under the terms of Contract DE-AC04-94AL85000 with Sandia Corporation,
// the U.S. Government retains certain rights in this software.
//
// Redistribution and use in source and binary forms, with or without
// modification, are permitted provided that the following conditions are
// met:
//
// 1. Redistributions of source code must retain the above copyright
// notice, this list of conditions and the following disclaimer.
//
// 2. Redistributions in binary form must reproduce the above copyright
// notice, this list of conditions and the following disclaimer in the
// documentation and/or other materials provided with the distribution.
//
// 3. Neither the name of the Corporation nor the names of the
// contributors may be used to endorse or promote products derived from
// this software without specific prior written permission.
//
// THIS SOFTWARE IS PROVIDED BY SANDIA CORPORATION "AS IS" AND ANY
// EXPRESS OR IMPLIED WARRANTIES, INCLUDING, BUT NOT LIMITED TO, THE
// IMPLIED WARRANTIES OF MERCHANTABILITY AND FITNESS FOR A PARTICULAR
// PURPOSE ARE DISCLAIMED. IN NO EVENT SHALL SANDIA CORPORATION OR THE
// CONTRIBUTORS BE LIABLE FOR ANY DIRECT, INDIRECT, INCIDENTAL, SPECIAL,
// EXEMPLARY, OR CONSEQUENTIAL DAMAGES (INCLUDING, BUT NOT LIMITED TO,
// PROCUREMENT OF SUBSTITUTE GOODS OR SERVICES; LOSS OF USE, DATA, OR
// PROFITS; OR BUSINESS INTERRUPTION) HOWEVER CAUSED AND ON ANY THEORY OF
// LIABILITY, WHETHER IN CONTRACT, STRICT LIABILITY, OR TORT (INCLUDING
// NEGLIGENCE OR OTHERWISE) ARISING IN ANY WAY OUT OF THE USE OF THIS
// SOFTWARE, EVEN IF ADVISED OF THE POSSIBILITY OF SUCH DAMAGE.
//
// Questions? Contact
//                    Jonathan Hu       (jhu@sandia.gov)
//                    Andrey Prokopenko (aprokop@sandia.gov)
//                    Ray Tuminaro      (rstumin@sandia.gov)
//
// ***********************************************************************
//
// @HEADER
#include <Teuchos_XMLParameterListCoreHelpers.hpp>

#include "MueLu_Exceptions.hpp"
#include "MueLu_MasterList.hpp"

namespace MueLu {

  Teuchos::RCP<const Teuchos::ParameterList> MasterList::List() {
    if (masterList_.is_null()) {
      masterList_ = Teuchos::getParametersFromXmlString(stringList_);
    }

    return masterList_;
  }

  Teuchos::RCP<Teuchos::ParameterList> MasterList::GetProblemSpecificList(std::string const & problemType) {

    if ( (problemType != problemType_) || problemSpecificList_.is_null() ) {
      if (DefaultProblemTypeLists_.find(problemType) != DefaultProblemTypeLists_.end()) {
        problemType_ = problemType;
        problemSpecificList_ = Teuchos::getParametersFromXmlString(DefaultProblemTypeLists_[problemType]);
      } else {
        //TODO provide valid problem types
        TEUCHOS_TEST_FOR_EXCEPTION(true, MueLu::Exceptions::RuntimeError, "Invalid problem type " << problemType << ".");
      }
    }
    return problemSpecificList_;
  }

   std::string MasterList::interpretParameterName(const std::string& name, const std::string& value) {

    // used to concatenate the return string
    std::stringstream ss;

    // put in short cuts here!

    if (name == "verbosity") {
      std::string verb = "none";
      if (value == "\"0\"") verb = "none";
      if (value == "\"1\"" || value == "\"2\"" || value == "\"3\"") verb = "low";
      if (value == "\"4\"" || value == "\"5\"" || value == "\"6\"") verb = "medium";
      if (value == "\"7\"" || value == "\"8\"") verb = "high";
      if (value == "\"9\"") verb = "extreme";
      if (value == "\"10\"") verb = "test";
      verb = "\"" + verb + "\"";
      ss << "<Parameter name=\"verbosity\" type=\"string\" value=" << verb << "/>";
      return ss.str();
    }

    if (name == "cycle type") {
      std::stringstream temp1; temp1 << "\"" << "MGV" << "\"";
      std::stringstream temp2; temp2 << "\"" << "MGV" << "\"";
      if (value == temp1.str() ) { ss << "<Parameter name=\"cycle type\" type=\"string\" value=\"V\"/>"; }
      else if (value == temp2.str()) { ss << "<Parameter name=\"cycle type\" type=\"string\" value=\"W\"/>"; }
      else TEUCHOS_TEST_FOR_EXCEPTION(true, MueLu::Exceptions::RuntimeError, "MasterList::interpretParameterName, Line " << __LINE__ << ". "
                                           << "The parameter " << value << " is not supported by MueLu.");
      return ss.str();
    }

    // energy minimization is enabled
    if (name == "multigrid algorithm") {
      std::stringstream temp; temp << "\"" << "1" << "\"";
      if (value == temp.str() ) { ss << "<Parameter name=\"multigrid algorithm\" type=\"string\" value=\"pg\"/>"; return ss.str(); }
    }

    if (name == "repartition: enable") {
      std::stringstream temp1; temp1 << "\"" << "1" << "\"";
      if (value == temp1.str()) {
        RCP<Teuchos::FancyOStream> out = Teuchos::fancyOStream(Teuchos::rcpFromRef(std::cout));
        *out << "WARNING: repartitioning in MueLu is different to MLs. Please refer to the MueLu users Manual for more information." << std::endl;
      }
    }

    // put in auto-generated code here


    if (name == "output filename") { ss << "<Parameter name=\"output filename\" type=\"string\" value=" << value << "/>"; return ss.str(); }      
    if (name == "number of equations") { ss << "<Parameter name=\"number of equations\" type=\"int\" value=" << value << "/>"; return ss.str(); }      
    if (name == "max levels") { ss << "<Parameter name=\"max levels\" type=\"int\" value=" << value << "/>"; return ss.str(); }      
    if (name == "W cycle start level") { ss << "<Parameter name=\"W cycle start level\" type=\"int\" value=" << value << "/>"; return ss.str(); }      
    if (name == "coarse grid correction scaling factor") { ss << "<Parameter name=\"coarse grid correction scaling factor\" type=\"double\" value=" << value << "/>"; return ss.str(); }      
    if (name == "fuse prolongation and update") { ss << "<Parameter name=\"fuse prolongation and update\" type=\"bool\" value=" << value << "/>"; return ss.str(); }      
    if (name == "number of vectors") { ss << "<Parameter name=\"number of vectors\" type=\"int\" value=" << value << "/>"; return ss.str(); }      
    if (name == "problem: symmetric") { ss << "<Parameter name=\"problem: symmetric\" type=\"bool\" value=" << value << "/>"; return ss.str(); }      
    if (name == "hierarchy label") { ss << "<Parameter name=\"hierarchy label\" type=\"string\" value=" << value << "/>"; return ss.str(); }      
    if (name == "aggregation: drop tol") { ss << "<Parameter name=\"aggregation: drop tol\" type=\"double\" value=" << value << "/>"; return ss.str(); }      
    if (name == "print initial parameters") { ss << "<Parameter name=\"print initial parameters\" type=\"bool\" value=" << value << "/>"; return ss.str(); }      
    if (name == "print unused parameters") { ss << "<Parameter name=\"print unused parameters\" type=\"bool\" value=" << value << "/>"; return ss.str(); }      
    if (name == "sa: damping factor") { ss << "<Parameter name=\"sa: damping factor\" type=\"double\" value=" << value << "/>"; return ss.str(); }      
    if (name == "sa: eigenvalue estimate num iterations") { ss << "<Parameter name=\"sa: eigenvalue estimate num iterations\" type=\"int\" value=" << value << "/>"; return ss.str(); }      
<<<<<<< HEAD
=======
    if (name == "sa: use rowsumabs diagonal scaling") { ss << "<Parameter name=\"sa: use rowsumabs diagonal scaling\" type=\"bool\" value=" << value << "/>"; return ss.str(); }      
>>>>>>> 4103bf6c
    if (name == "pcoarsen: element") { ss << "<Parameter name=\"pcoarsen: element\" type=\"string\" value=" << value << "/>"; return ss.str(); }      
    if (name == "pcoarsen: schedule") { ss << "<Parameter name=\"pcoarsen: schedule\" type=\"string\" value=" << value << "/>"; return ss.str(); }      
    if (name == "pcoarsen: hi basis") { ss << "<Parameter name=\"pcoarsen: hi basis\" type=\"string\" value=" << value << "/>"; return ss.str(); }      
    if (name == "pcoarsen: lo basis") { ss << "<Parameter name=\"pcoarsen: lo basis\" type=\"string\" value=" << value << "/>"; return ss.str(); }      
    if (name == "smoother: neighborhood type") { ss << "<Parameter name=\"smoother: neighborhood type\" type=\"string\" value=" << value << "/>"; return ss.str(); }      
    if (name == "tentative: calculate qr") { ss << "<Parameter name=\"tentative: calculate qr\" type=\"bool\" value=" << value << "/>"; return ss.str(); }      
    if (name == "tentative: constant column sums") { ss << "<Parameter name=\"tentative: constant column sums\" type=\"bool\" value=" << value << "/>"; return ss.str(); }      
    if (name == "repartition: enable") { ss << "<Parameter name=\"repartition: enable\" type=\"bool\" value=" << value << "/>"; return ss.str(); }      
    if (name == "repartition: start level") { ss << "<Parameter name=\"repartition: start level\" type=\"int\" value=" << value << "/>"; return ss.str(); }      
    if (name == "repartition: use map") { ss << "<Parameter name=\"repartition: use map\" type=\"bool\" value=" << value << "/>"; return ss.str(); }      
    if (name == "repartition: node repartition level") { ss << "<Parameter name=\"repartition: node repartition level\" type=\"int\" value=" << value << "/>"; return ss.str(); }      
    if (name == "repartition: node id") { ss << "<Parameter name=\"repartition: node id\" type=\"int\" value=" << value << "/>"; return ss.str(); }      
    if (name == "repartition: min rows per proc") { ss << "<Parameter name=\"repartition: min rows per proc\" type=\"int\" value=" << value << "/>"; return ss.str(); }      
    if (name == "repartition: max imbalance") { ss << "<Parameter name=\"repartition: max imbalance\" type=\"double\" value=" << value << "/>"; return ss.str(); }      
    if (name == "use external multigrid package") { ss << "<Parameter name=\"use external multigrid package\" type=\"string\" value=" << value << "/>"; return ss.str(); }      
    if (name == "refmaxwell: mode") { ss << "<Parameter name=\"refmaxwell: mode\" type=\"string\" value=" << value << "/>"; return ss.str(); }      
    if (name == "refmaxwell: disable addon") { ss << "<Parameter name=\"refmaxwell: disable addon\" type=\"bool\" value=" << value << "/>"; return ss.str(); }      
    if (name == "refmaxwell: use as preconditioner") { ss << "<Parameter name=\"refmaxwell: use as preconditioner\" type=\"bool\" value=" << value << "/>"; return ss.str(); }      
    if (name == "refmaxwell: dump matrices") { ss << "<Parameter name=\"refmaxwell: dump matrices\" type=\"bool\" value=" << value << "/>"; return ss.str(); }      
    if (name == "refmaxwell: subsolves on subcommunicators") { ss << "<Parameter name=\"refmaxwell: subsolves on subcommunicators\" type=\"bool\" value=" << value << "/>"; return ss.str(); }      
<<<<<<< HEAD
    if (name == "refmaxwell: ratio AH / A22 subcommunicators") { ss << "<Parameter name=\"refmaxwell: ratio AH / A22 subcommunicators\" type=\"double\" value=" << value << "/>"; return ss.str(); }      
=======
    if (name == "refmaxwell: enable reuse") { ss << "<Parameter name=\"refmaxwell: enable reuse\" type=\"bool\" value=" << value << "/>"; return ss.str(); }      
    if (name == "refmaxwell: skip first (1,1) level") { ss << "<Parameter name=\"refmaxwell: skip first (1,1) level\" type=\"bool\" value=" << value << "/>"; return ss.str(); }      
    if (name == "refmaxwell: normalize nullspace") { ss << "<Parameter name=\"refmaxwell: normalize nullspace\" type=\"bool\" value=" << value << "/>"; return ss.str(); }      
>>>>>>> 4103bf6c
    return "";
  }

  Teuchos::RCP<Teuchos::ParameterList> MasterList::masterList_ = Teuchos::null;
  Teuchos::RCP<Teuchos::ParameterList> MasterList::problemSpecificList_ = Teuchos::null;
  std::string                          MasterList::problemType_ = "unknown";
  const std::string                    MasterList::stringList_ =
"<ParameterList name=\"MueLu\">"
  "<Parameter name=\"problem: type\" type=\"string\" value=\"unknown\"/>"
  "<Parameter name=\"verbosity\" type=\"string\" value=\"high\"/>"
  "<Parameter name=\"output filename\" type=\"string\" value=\"\"/>"
  "<Parameter name=\"number of equations\" type=\"int\" value=\"1\"/>"
  "<Parameter name=\"max levels\" type=\"int\" value=\"10\"/>"
  "<Parameter name=\"cycle type\" type=\"string\" value=\"V\"/>"
  "<Parameter name=\"W cycle start level\" type=\"int\" value=\"0\"/>"
  "<Parameter name=\"coarse grid correction scaling factor\" type=\"double\" value=\"1.0\"/>"
  "<Parameter name=\"fuse prolongation and update\" type=\"bool\" value=\"false\"/>"
  "<Parameter name=\"number of vectors\" type=\"int\" value=\"1\"/>"
  "<Parameter name=\"problem: symmetric\" type=\"bool\" value=\"true\"/>"
  "<Parameter name=\"xml parameter file\" type=\"string\" value=\"\"/>"
  "<Parameter name=\"parameterlist: syntax\" type=\"string\" value=\"muelu\"/>"
  "<Parameter name=\"hierarchy label\" type=\"string\" value=\"\"/>"
  "<ParameterList name=\"matvec params\"/>"
  "<Parameter name=\"smoother: pre or post\" type=\"string\" value=\"both\"/>"
  "<Parameter name=\"smoother: type\" type=\"string\" value=\"RELAXATION\"/>"
  "<Parameter name=\"smoother: pre type\" type=\"string\" value=\"RELAXATION\"/>"
  "<Parameter name=\"smoother: post type\" type=\"string\" value=\"RELAXATION\"/>"
  "<ParameterList name=\"smoother: params\"/>"
  "<ParameterList name=\"smoother: pre params\"/>"
  "<ParameterList name=\"smoother: post params\"/>"
  "<Parameter name=\"smoother: overlap\" type=\"int\" value=\"0\"/>"
  "<Parameter name=\"smoother: pre overlap\" type=\"int\" value=\"0\"/>"
  "<Parameter name=\"smoother: post overlap\" type=\"int\" value=\"0\"/>"
  "<Parameter name=\"coarse: max size\" type=\"int\" value=\"2000\"/>"
  "<Parameter name=\"coarse: type\" type=\"string\" value=\"SuperLU\"/>"
  "<ParameterList name=\"coarse: params\"/>"
  "<Parameter name=\"coarse: overlap\" type=\"int\" value=\"0\"/>"
  "<Parameter name=\"aggregation: type\" type=\"string\" value=\"uncoupled\"/>"
  "<Parameter name=\"aggregation: mode\" type=\"string\" value=\"uncoupled\"/>"
  "<Parameter name=\"aggregation: ordering\" type=\"string\" value=\"natural\"/>"
  "<Parameter name=\"aggregation: drop scheme\" type=\"string\" value=\"classical\"/>"
  "<Parameter name=\"aggregation: number of random vectors\" type=\"int\" value=\"10\"/>"
  "<Parameter name=\"aggregation: number of times to pre or post smooth\" type=\"int\" value=\"10\"/>"
  "<Parameter name=\"aggregation: penalty parameters\" type=\"Array(double)\" value=\"{12.,-.2,0,0,0} \"/>"
  "<Parameter name=\"aggregation: distance laplacian algo\" type=\"string\" value=\"default\"/>"
<<<<<<< HEAD
=======
  "<Parameter name=\"aggregation: classical algo\" type=\"string\" value=\"default\"/>"
>>>>>>> 4103bf6c
  "<Parameter name=\"aggregation: drop tol\" type=\"double\" value=\"0.0\"/>"
  "<Parameter name=\"aggregation: min agg size\" type=\"int\" value=\"2\"/>"
  "<Parameter name=\"aggregation: max agg size\" type=\"int\" value=\"-1\"/>"
  "<Parameter name=\"aggregation: compute aggregate qualities\" type=\"bool\" value=\"false\"/>"
  "<Parameter name=\"aggregation: brick x size\" type=\"int\" value=\"2\"/>"
  "<Parameter name=\"aggregation: brick y size\" type=\"int\" value=\"2\"/>"
  "<Parameter name=\"aggregation: brick z size\" type=\"int\" value=\"2\"/>"
  "<Parameter name=\"aggregation: brick x Dirichlet\" type=\"bool\" value=\"false\"/>"
  "<Parameter name=\"aggregation: brick y Dirichlet\" type=\"bool\" value=\"false\"/>"
  "<Parameter name=\"aggregation: brick z Dirichlet\" type=\"bool\" value=\"false\"/>"
  "<Parameter name=\"aggregation: max selected neighbors\" type=\"int\" value=\"0\"/>"
  "<Parameter name=\"aggregation: Dirichlet threshold\" type=\"double\" value=\"0.0\"/>"
  "<Parameter name=\"aggregation: deterministic\" type=\"bool\" value=\"false\"/>"
  "<Parameter name=\"aggregation: coloring algorithm\" type=\"string\" value=\"serial\"/>"
  "<Parameter name=\"aggregation: enable phase 1\" type=\"bool\" value=\"true\"/>"
  "<Parameter name=\"aggregation: enable phase 2a\" type=\"bool\" value=\"true\"/>"
  "<Parameter name=\"aggregation: enable phase 2b\" type=\"bool\" value=\"true\"/>"
  "<Parameter name=\"aggregation: enable phase 3\" type=\"bool\" value=\"true\"/>"
  "<Parameter name=\"aggregation: phase2a include root\" type=\"bool\" value=\"true\"/>"
  "<Parameter name=\"aggregation: error on nodes with no on-rank neighbors\" type=\"bool\" value=\"false\"/>"
  "<Parameter name=\"aggregation: phase3 avoid singletons\" type=\"bool\" value=\"false\"/>"
  "<Parameter name=\"aggregation: allow empty prolongator columns\" type=\"bool\" value=\"false\"/>"
  "<Parameter name=\"aggregation: preserve Dirichlet points\" type=\"bool\" value=\"false\"/>"
  "<Parameter name=\"aggregation: allow user-specified singletons\" type=\"bool\" value=\"false\"/>"
  "<Parameter name=\"aggregation: use interface aggregation\" type=\"bool\" value=\"false\"/>"
  "<Parameter name=\"aggregation: export visualization data\" type=\"bool\" value=\"false\"/>"
  "<Parameter name=\"aggregation: output filename\" type=\"string\" value=\"\"/>"
  "<Parameter name=\"aggregation: output file: time step\" type=\"int\" value=\"0\"/>"
  "<Parameter name=\"aggregation: output file: iter\" type=\"int\" value=\"0\"/>"
  "<Parameter name=\"aggregation: output file: agg style\" type=\"string\" value=\"Point Cloud\"/>"
  "<Parameter name=\"aggregation: output file: fine graph edges\" type=\"bool\" value=\"false\"/>"
  "<Parameter name=\"aggregation: output file: coarse graph edges\" type=\"bool\" value=\"false\"/>"
  "<Parameter name=\"aggregation: output file: build colormap\" type=\"bool\" value=\"false\"/>"
  "<ParameterList name=\"aggregation: params\"/>"
  "<ParameterList name=\"strength-of-connection: params\"/>"
  "<Parameter name=\"aggregation: mesh layout\" type=\"string\" value=\"Global Lexicographic\"/>"
  "<Parameter name=\"aggregation: output type\" type=\"string\" value=\"Aggregates\"/>"
  "<Parameter name=\"aggregation: coarsening rate\" type=\"string\" value=\"{3}\"/>"
  "<Parameter name=\"aggregation: number of spatial dimensions\" type=\"int\" value=\"3\"/>"
  "<Parameter name=\"aggregation: coarsening order\" type=\"int\" value=\"0\"/>"
  "<Parameter name=\"aggregation: pairwise: size\" type=\"int\" value=\"8\"/>"
  "<Parameter name=\"aggregation: pairwise: tie threshold\" type=\"double\" value=\"1e-6\"/>"
  "<Parameter name=\"aggregate qualities: check symmetry\" type=\"bool\" value=\"false\"/>"
  "<Parameter name=\"aggregate qualities: good aggregate threshold\" type=\"double\" value=\"100.0\"/>"
  "<Parameter name=\"aggregate qualities: file output\" type=\"bool\" value=\"false\"/>"
  "<Parameter name=\"aggregate qualities: file base\" type=\"string\" value=\"agg_qualities\"/>"
  "<Parameter name=\"aggregate qualities: algorithm\" type=\"string\" value=\"forward\"/>"
  "<Parameter name=\"aggregate qualities: zero threshold\" type=\"double\" value=\"1e-12\"/>"
  "<Parameter name=\"aggregate qualities: percentiles\" type=\"Array(double)\" value=\"{}\"/>"
  "<ParameterList name=\"export data\"/>"
  "<Parameter name=\"print initial parameters\" type=\"bool\" value=\"true\"/>"
  "<Parameter name=\"print unused parameters\" type=\"bool\" value=\"true\"/>"
  "<Parameter name=\"transpose: use implicit\" type=\"bool\" value=\"false\"/>"
  "<Parameter name=\"restriction: scale nullspace\" type=\"bool\" value=\"false\"/>"
  "<Parameter name=\"use kokkos refactor\" type=\"bool\" value=\"false\"/>"
  "<Parameter name=\"synchronize factory timers\" type=\"bool\" value=\"false\"/>"
  "<Parameter name=\"rap: triple product\" type=\"bool\" value=\"false\"/>"
  "<Parameter name=\"multigrid algorithm\" type=\"string\" value=\"sa\"/>"
  "<Parameter name=\"toggle: mode\" type=\"string\" value=\"semicoarsen\"/>"
  "<Parameter name=\"semicoarsen: coarsen rate\" type=\"int\" value=\"3\"/>"
  "<Parameter name=\"semicoarsen: number of levels\" type=\"int\" value=\"3\"/>"
  "<Parameter name=\"linedetection: orientation\" type=\"string\" value=\"vertical\"/>"
  "<Parameter name=\"linedetection: num layers\" type=\"int\" value=\"-1\"/>"
  "<Parameter name=\"sa: damping factor\" type=\"double\" value=\"1.33\"/>"
  "<Parameter name=\"sa: use filtered matrix\" type=\"bool\" value=\"true\"/>"
  "<Parameter name=\"sa: calculate eigenvalue estimate\" type=\"bool\" value=\"false\"/>"
  "<Parameter name=\"sa: eigenvalue estimate num iterations\" type=\"int\" value=\"10\"/>"
<<<<<<< HEAD
=======
  "<Parameter name=\"sa: use rowsumabs diagonal scaling\" type=\"bool\" value=\"false\"/>"
>>>>>>> 4103bf6c
  "<Parameter name=\"interp: interpolation order\" type=\"int\" value=\"1\"/>"
  "<Parameter name=\"interp: build coarse coordinates\" type=\"bool\" value=\"true\"/>"
  "<ParameterList name=\"transfer: params\"/>"
  "<Parameter name=\"pcoarsen: element\" type=\"string\" value=\"\"/>"
  "<Parameter name=\"pcoarsen: schedule\" type=\"string\" value=\"\"/>"
  "<Parameter name=\"pcoarsen: hi basis\" type=\"string\" value=\"\"/>"
  "<Parameter name=\"pcoarsen: lo basis\" type=\"string\" value=\"\"/>"
  "<Parameter name=\"smoother: neighborhood type\" type=\"string\" value=\"\"/>"
  "<Parameter name=\"filtered matrix: use lumping\" type=\"bool\" value=\"true\"/>"
  "<Parameter name=\"filtered matrix: use spread lumping\" type=\"bool\" value=\"false\"/>"
  "<Parameter name=\"filtered matrix: spread lumping diag dom growth factor\" type=\"double\" value=\"1.1\"/>"
  "<Parameter name=\"filtered matrix: spread lumping diag dom cap\" type=\"double\" value=\"2.0\"/>"
  "<Parameter name=\"filtered matrix: use root stencil\" type=\"bool\" value=\"false\"/>"
  "<Parameter name=\"filtered matrix: Dirichlet threshold\" type=\"double\" value=\"-1.0\"/>"
  "<Parameter name=\"filtered matrix: reuse eigenvalue\" type=\"bool\" value=\"true\"/>"
  "<Parameter name=\"filtered matrix: reuse graph\" type=\"bool\" value=\"true\"/>"
  "<Parameter name=\"emin: iterative method\" type=\"string\" value=\"cg\"/>"
  "<Parameter name=\"emin: num iterations\" type=\"int\" value=\"2\"/>"
  "<Parameter name=\"emin: num reuse iterations\" type=\"int\" value=\"1\"/>"
  "<Parameter name=\"emin: pattern\" type=\"string\" value=\"AkPtent\"/>"
  "<Parameter name=\"emin: pattern order\" type=\"int\" value=\"1\"/>"
<<<<<<< HEAD
=======
  "<Parameter name=\"emin: use filtered matrix\" type=\"bool\" value=\"true\"/>"
>>>>>>> 4103bf6c
  "<Parameter name=\"tentative: calculate qr\" type=\"bool\" value=\"true\"/>"
  "<Parameter name=\"tentative: constant column sums\" type=\"bool\" value=\"false\"/>"
  "<Parameter name=\"tentative: build coarse coordinates\" type=\"bool\" value=\"true\"/>"
  "<Parameter name=\"repartition: enable\" type=\"bool\" value=\"false\"/>"
  "<Parameter name=\"repartition: partitioner\" type=\"string\" value=\"zoltan2\"/>"
  "<ParameterList name=\"repartition: params\"/>"
  "<Parameter name=\"repartition: start level\" type=\"int\" value=\"2\"/>"
  "<Parameter name=\"repartition: use map\" type=\"bool\" value=\"false\"/>"
  "<Parameter name=\"repartition: node repartition level\" type=\"int\" value=\"-1\"/>"
  "<Parameter name=\"repartition: node id\" type=\"int\" value=\"-1\"/>"
  "<Parameter name=\"repartition: min rows per proc\" type=\"int\" value=\"800\"/>"
  "<Parameter name=\"repartition: target rows per proc\" type=\"int\" value=\"0\"/>"
  "<Parameter name=\"repartition: min rows per thread\" type=\"int\" value=\"0\"/>"
  "<Parameter name=\"repartition: target rows per thread\" type=\"int\" value=\"0\"/>"
  "<Parameter name=\"repartition: max imbalance\" type=\"double\" value=\"1.2\"/>"
  "<Parameter name=\"repartition: remap parts\" type=\"bool\" value=\"true\"/>"
  "<Parameter name=\"repartition: remap num values\" type=\"int\" value=\"4\"/>"
  "<Parameter name=\"repartition: remap accept partition\" type=\"bool\" value=\"true\"/>"
  "<Parameter name=\"repartition: print partition distribution\" type=\"bool\" value=\"false\"/>"
  "<Parameter name=\"repartition: rebalance P and R\" type=\"bool\" value=\"false\"/>"
  "<Parameter name=\"repartition: rebalance Nullspace\" type=\"bool\" value=\"true\"/>"
  "<Parameter name=\"repartition: use subcommunicators\" type=\"bool\" value=\"true\"/>"
  "<Parameter name=\"rap: relative diagonal floor\" type=\"Array(double)\" value=\"{}\"/>"
  "<Parameter name=\"rap: fix zero diagonals\" type=\"bool\" value=\"false\"/>"
  "<Parameter name=\"rap: fix zero diagonals threshold\" type=\"double\" value=\"0.\"/>"
<<<<<<< HEAD
=======
  "<Parameter name=\"rap: fix zero diagonals replacement\" type=\"double\" value=\"1.\"/>"
>>>>>>> 4103bf6c
  "<Parameter name=\"rap: shift\" type=\"double\" value=\"0.0\"/>"
  "<Parameter name=\"rap: shift diagonal M\" type=\"bool\" value=\"false\"/>"
  "<Parameter name=\"rap: shift low storage\" type=\"bool\" value=\"false\"/>"
  "<Parameter name=\"rap: shift array\" type=\"Array(double)\" value=\"{}\"/>"
  "<Parameter name=\"rap: cfl array\" type=\"Array(double)\" value=\"{}\"/>"
  "<Parameter name=\"rap: algorithm\" type=\"string\" value=\"galerkin\"/>"
  "<ParameterList name=\"matrixmatrix: kernel params\"/>"
  "<Parameter name=\"matrixmatrix: kernel params:MM_TAFC_OptimizationCoreCount \" type=\"int\" value=\"3000 \"/>"
  "<Parameter name=\"isMatrixMatrix_TransferAndFillComplete \" type=\"bool\" value=\"false\"/>"
  "<Parameter name=\"reuse: type\" type=\"string\" value=\"none\"/>"
  "<Parameter name=\"use external multigrid package\" type=\"string\" value=\"none\"/>"
  "<ParameterList name=\"amgx:params\"/>"
  "<Parameter name=\"debug: graph level\" type=\"int\" value=\"-1\"/>"
  "<Parameter name=\"refmaxwell: mode\" type=\"string\" value=\"additive\"/>"
  "<Parameter name=\"refmaxwell: disable addon\" type=\"bool\" value=\"true\"/>"
  "<ParameterList name=\"refmaxwell: 11list\"/>"
  "<ParameterList name=\"refmaxwell: 22list\"/>"
  "<Parameter name=\"refmaxwell: use as preconditioner\" type=\"bool\" value=\"false\"/>"
  "<Parameter name=\"refmaxwell: dump matrices\" type=\"bool\" value=\"false\"/>"
  "<Parameter name=\"refmaxwell: subsolves on subcommunicators\" type=\"bool\" value=\"false\"/>"
<<<<<<< HEAD
  "<Parameter name=\"refmaxwell: ratio AH / A22 subcommunicators\" type=\"double\" value=\"1.0\"/>"
=======
  "<Parameter name=\"refmaxwell: enable reuse\" type=\"bool\" value=\"false\"/>"
  "<Parameter name=\"refmaxwell: skip first (1,1) level\" type=\"bool\" value=\"true\"/>"
  "<Parameter name=\"refmaxwell: normalize nullspace\" type=\"bool\" value=\"false\"/>"
>>>>>>> 4103bf6c
"</ParameterList>"
;
  std::map<std::string,std::string> MasterList::DefaultProblemTypeLists_ = DefaultProblemStrings<std::string,std::string>
("Poisson-2D",

    "<ParameterList name=\"MueLu\">"
    
            "<Parameter name=\"number of equations\" type=\"int\" value=\"1\"/>"
          
            "<Parameter name=\"smoother: type\" type=\"string\" value=\"CHEBYSHEV\"/>"
          
            "<Parameter name=\"multigrid algorithm\" type=\"string\" value=\"sa\"/>"
          
    "</ParameterList>"
  )
("Poisson-2D-complex",

    "<ParameterList name=\"MueLu\">"
    
            "<Parameter name=\"number of equations\" type=\"int\" value=\"1\"/>"
          
            "<Parameter name=\"smoother: type\" type=\"string\" value=\"RELAXATION\"/>"
          
    "<ParameterList name=\"smoother: params\">"
    
        "<Parameter name=\"relaxation: type\" type=\"string\" value=\"Symmetric Gauss-Seidel\"/>"
        
    "</ParameterList>"
  
            "<Parameter name=\"multigrid algorithm\" type=\"string\" value=\"sa\"/>"
          
    "</ParameterList>"
  )
("Poisson-3D",

    "<ParameterList name=\"MueLu\">"
    
            "<Parameter name=\"number of equations\" type=\"int\" value=\"1\"/>"
          
            "<Parameter name=\"smoother: type\" type=\"string\" value=\"CHEBYSHEV\"/>"
          
            "<Parameter name=\"multigrid algorithm\" type=\"string\" value=\"sa\"/>"
          
    "</ParameterList>"
  )
("Poisson-3D-complex",

    "<ParameterList name=\"MueLu\">"
    
            "<Parameter name=\"number of equations\" type=\"int\" value=\"1\"/>"
          
            "<Parameter name=\"smoother: type\" type=\"string\" value=\"RELAXATION\"/>"
          
    "<ParameterList name=\"smoother: params\">"
    
        "<Parameter name=\"relaxation: type\" type=\"string\" value=\"Symmetric Gauss-Seidel\"/>"
        
    "</ParameterList>"
  
            "<Parameter name=\"multigrid algorithm\" type=\"string\" value=\"sa\"/>"
          
    "</ParameterList>"
  )
("Elasticity-2D",

    "<ParameterList name=\"MueLu\">"
    
            "<Parameter name=\"number of equations\" type=\"int\" value=\"2\"/>"
          
            "<Parameter name=\"smoother: type\" type=\"string\" value=\"CHEBYSHEV\"/>"
          
            "<Parameter name=\"multigrid algorithm\" type=\"string\" value=\"sa\"/>"
          
    "</ParameterList>"
  )
("Elasticity-2D-complex",

    "<ParameterList name=\"MueLu\">"
    
            "<Parameter name=\"number of equations\" type=\"int\" value=\"2\"/>"
          
            "<Parameter name=\"smoother: type\" type=\"string\" value=\"RELAXATION\"/>"
          
    "<ParameterList name=\"smoother: params\">"
    
        "<Parameter name=\"relaxation: type\" type=\"string\" value=\"Symmetric Gauss-Seidel\"/>"
        
    "</ParameterList>"
  
            "<Parameter name=\"multigrid algorithm\" type=\"string\" value=\"sa\"/>"
          
    "</ParameterList>"
  )
("Elasticity-3D",

    "<ParameterList name=\"MueLu\">"
    
            "<Parameter name=\"number of equations\" type=\"int\" value=\"3\"/>"
          
            "<Parameter name=\"smoother: type\" type=\"string\" value=\"CHEBYSHEV\"/>"
          
            "<Parameter name=\"multigrid algorithm\" type=\"string\" value=\"sa\"/>"
          
    "</ParameterList>"
  )
("Elasticity-3D-complex",

    "<ParameterList name=\"MueLu\">"
    
            "<Parameter name=\"number of equations\" type=\"int\" value=\"3\"/>"
          
            "<Parameter name=\"smoother: type\" type=\"string\" value=\"RELAXATION\"/>"
          
    "<ParameterList name=\"smoother: params\">"
    
        "<Parameter name=\"relaxation: type\" type=\"string\" value=\"Symmetric Gauss-Seidel\"/>"
        
    "</ParameterList>"
  
            "<Parameter name=\"multigrid algorithm\" type=\"string\" value=\"sa\"/>"
          
    "</ParameterList>"
  )
("MHD",

    "<ParameterList name=\"MueLu\">"
    
            "<Parameter name=\"smoother: type\" type=\"string\" value=\"SCHWARZ\"/>"
          
    "<ParameterList name=\"smoother: params\">"
    
        "<Parameter name=\"schwarz: overlap level\" type=\"int\" value=\"1\"/>"
        
        "<Parameter name=\"schwarz: combine mode\" type=\"string\" value=\"Zero\"/>"
        
        "<Parameter name=\"schwarz: use reordering\" type=\"bool\" value=\"false\"/>"
        
        "<Parameter name=\"subdomain solver name\" type=\"string\" value=\"RILUK\"/>"
        
    "<ParameterList name=\"subdomain solver parameters\">"
    
        "<Parameter name=\"fact: iluk level-of-fill\" type=\"int\" value=\"0\"/>"
        
        "<Parameter name=\"fact: absolute threshold\" type=\"double\" value=\"0.\"/>"
        
        "<Parameter name=\"fact: relative threshold\" type=\"double\" value=\"1.\"/>"
        
        "<Parameter name=\"fact: relax value\" type=\"double\" value=\"0.\"/>"
        
    "</ParameterList>"
  
    "</ParameterList>"
  
            "<Parameter name=\"transpose: use implicit\" type=\"bool\" value=\"true\"/>"
          
            "<Parameter name=\"multigrid algorithm\" type=\"string\" value=\"unsmoothed\"/>"
          
    "</ParameterList>"
  )
("ConvectionDiffusion",

    "<ParameterList name=\"MueLu\">"
    
            "<Parameter name=\"problem: symmetric\" type=\"bool\" value=\"false\"/>"
          
            "<Parameter name=\"smoother: type\" type=\"string\" value=\"RELAXATION\"/>"
          
    "<ParameterList name=\"smoother: params\">"
    
        "<Parameter name=\"relaxation: type\" type=\"string\" value=\"Gauss-Seidel\"/>"
        
    "</ParameterList>"
  
            "<Parameter name=\"multigrid algorithm\" type=\"string\" value=\"pg\"/>"
          
            "<Parameter name=\"sa: use filtered matrix\" type=\"bool\" value=\"true\"/>"
          
<<<<<<< HEAD
=======
            "<Parameter name=\"emin: use filtered matrix\" type=\"bool\" value=\"true\"/>"
          
>>>>>>> 4103bf6c
    "</ParameterList>"
  )
;
  std::map<std::string,std::string> MasterList::ML2MueLuLists_ = DefaultProblemStrings<std::string,std::string>

         ("default values","problem: type")
      
         ("ML output","verbosity")
      
         ("output filename","output filename")
      
         ("PDE equations","number of equations")
      
         ("max levels","max levels")
      
         ("prec type","cycle type")
      
         ("W cycle start level","W cycle start level")
      
         ("coarse grid correction scaling factor","coarse grid correction scaling factor")
      
         ("fuse prolongation and update","fuse prolongation and update")
      
         ("number of vectors","number of vectors")
      
         ("problem: symmetric","problem: symmetric")
      
         ("xml parameter file","xml parameter file")
      
         ("parameterlist: syntax","parameterlist: syntax")
      
         ("hierarchy label","hierarchy label")
      
         ("matvec params","matvec params")
      
         ("smoother: pre or post","smoother: pre or post")
      
         ("smoother: type","smoother: type")
      
         ("smoother: pre type","smoother: pre type")
      
         ("smoother: post type","smoother: post type")
      
         ("smoother: params","smoother: params")
      
         ("smoother: pre params","smoother: pre params")
      
         ("smoother: post params","smoother: post params")
      
         ("smoother: overlap","smoother: overlap")
      
         ("smoother: pre overlap","smoother: pre overlap")
      
         ("smoother: post overlap","smoother: post overlap")
      
         ("max size","coarse: max size")
      
         ("coarse: type","coarse: type")
      
         ("coarse: params","coarse: params")
      
         ("coarse: overlap","coarse: overlap")
      
         ("aggregation: type","aggregation: type")
      
         ("aggregation: mode","aggregation: mode")
      
         ("aggregation: ordering","aggregation: ordering")
      
         ("aggregation: drop scheme","aggregation: drop scheme")
      
         ("aggregation: number of random vectors","aggregation: number of random vectors")
      
         ("aggregation: number of times to pre or post smooth","aggregation: number of times to pre or post smooth")
      
         ("aggregation: penalty parameters","aggregation: penalty parameters")
      
         ("aggregation: distance laplacian algo","aggregation: distance laplacian algo")
      
<<<<<<< HEAD
=======
         ("aggregation: classical algo","aggregation: classical algo")
      
>>>>>>> 4103bf6c
         ("aggregation: threshold","aggregation: drop tol")
      
         ("aggregation: min agg size","aggregation: min agg size")
      
         ("aggregation: max agg size","aggregation: max agg size")
      
         ("aggregation: compute aggregate qualities","aggregation: compute aggregate qualities")
      
         ("aggregation: brick x size","aggregation: brick x size")
      
         ("aggregation: brick y size","aggregation: brick y size")
      
         ("aggregation: brick z size","aggregation: brick z size")
      
         ("aggregation: brick x Dirichlet","aggregation: brick x Dirichlet")
      
         ("aggregation: brick y Dirichlet","aggregation: brick y Dirichlet")
      
         ("aggregation: brick z Dirichlet","aggregation: brick z Dirichlet")
      
         ("aggregation: max selected neighbors","aggregation: max selected neighbors")
      
         ("aggregation: Dirichlet threshold","aggregation: Dirichlet threshold")
      
         ("aggregation: deterministic","aggregation: deterministic")
      
         ("aggregation: coloring algorithm","aggregation: coloring algorithm")
      
         ("aggregation: enable phase 1","aggregation: enable phase 1")
      
         ("aggregation: enable phase 2a","aggregation: enable phase 2a")
      
         ("aggregation: enable phase 2b","aggregation: enable phase 2b")
      
         ("aggregation: enable phase 3","aggregation: enable phase 3")
      
         ("aggregation: phase2a include root","aggregation: phase2a include root")
      
         ("aggregation: error on nodes with no on-rank neighbors","aggregation: error on nodes with no on-rank neighbors")
      
         ("aggregation: phase3 avoid singletons","aggregation: phase3 avoid singletons")
      
         ("aggregation: allow empty prolongator columns","aggregation: allow empty prolongator columns")
      
         ("aggregation: preserve Dirichlet points","aggregation: preserve Dirichlet points")
      
         ("aggregation: allow user-specified singletons","aggregation: allow user-specified singletons")
      
         ("aggregation: use interface aggregation","aggregation: use interface aggregation")
      
         ("aggregation: export visualization data","aggregation: export visualization data")
      
         ("aggregation: output filename","aggregation: output filename")
      
         ("aggregation: output file: time step","aggregation: output file: time step")
      
         ("aggregation: output file: iter","aggregation: output file: iter")
      
         ("aggregation: output file: agg style","aggregation: output file: agg style")
      
         ("aggregation: output file: fine graph edges","aggregation: output file: fine graph edges")
      
         ("aggregation: output file: coarse graph edges","aggregation: output file: coarse graph edges")
      
         ("aggregation: output file: build colormap","aggregation: output file: build colormap")
      
         ("aggregation: params","aggregation: params")
      
         ("strength-of-connection: params","strength-of-connection: params")
      
         ("aggregation: mesh layout","aggregation: mesh layout")
      
         ("aggregation: output type","aggregation: output type")
      
         ("aggregation: coarsening rate","aggregation: coarsening rate")
      
         ("aggregation: number of spatial dimensions","aggregation: number of spatial dimensions")
      
         ("aggregation: coarsening order","aggregation: coarsening order")
      
         ("aggregation: pairwise: size","aggregation: pairwise: size")
      
         ("aggregation: pairwise: tie threshold","aggregation: pairwise: tie threshold")
      
         ("aggregate qualities: check symmetry","aggregate qualities: check symmetry")
      
         ("aggregate qualities: good aggregate threshold","aggregate qualities: good aggregate threshold")
      
         ("aggregate qualities: file output","aggregate qualities: file output")
      
         ("aggregate qualities: file base","aggregate qualities: file base")
      
         ("aggregate qualities: algorithm","aggregate qualities: algorithm")
      
         ("aggregate qualities: zero threshold","aggregate qualities: zero threshold")
      
         ("aggregate qualities: percentiles","aggregate qualities: percentiles")
      
         ("export data","export data")
      
         ("ML print initial list","print initial parameters")
      
         ("print unused","print unused parameters")
      
         ("transpose: use implicit","transpose: use implicit")
      
         ("restriction: scale nullspace","restriction: scale nullspace")
      
         ("use kokkos refactor","use kokkos refactor")
      
         ("synchronize factory timers","synchronize factory timers")
      
         ("rap: triple product","rap: triple product")
      
         ("energy minimization: enable","multigrid algorithm")
      
         ("toggle: mode","toggle: mode")
      
         ("semicoarsen: coarsen rate","semicoarsen: coarsen rate")
      
         ("semicoarsen: number of levels","semicoarsen: number of levels")
      
         ("linedetection: orientation","linedetection: orientation")
      
         ("linedetection: num layers","linedetection: num layers")
      
         ("aggregation: damping factor","sa: damping factor")
      
         ("sa: use filtered matrix","sa: use filtered matrix")
      
         ("sa: calculate eigenvalue estimate","sa: calculate eigenvalue estimate")
      
         ("eigen-analysis: iterations","sa: eigenvalue estimate num iterations")
      
<<<<<<< HEAD
=======
         ("not supported by ML","sa: use rowsumabs diagonal scaling")
      
>>>>>>> 4103bf6c
         ("interp: interpolation order","interp: interpolation order")
      
         ("interp: build coarse coordinates","interp: build coarse coordinates")
      
         ("transfer: params","transfer: params")
      
         ("pcoarsen: element","pcoarsen: element")
      
         ("pcoarsen: schedule","pcoarsen: schedule")
      
         ("pcoarsen: hi basis","pcoarsen: hi basis")
      
         ("pcoarsen: lo basis","pcoarsen: lo basis")
      
         ("smoother: neighborhood type","smoother: neighborhood type")
      
         ("filtered matrix: use lumping","filtered matrix: use lumping")
      
<<<<<<< HEAD
=======
         ("filtered matrix: use spread lumping","filtered matrix: use spread lumping")
      
         ("filtered matrix: spread lumping diag dom growth factor","filtered matrix: spread lumping diag dom growth factor")
      
         ("filtered matrix: spread lumping diag dom cap","filtered matrix: spread lumping diag dom cap")
      
         ("filtered matrix: use root stencil","filtered matrix: use root stencil")
      
         ("filtered matrix: Dirichlet threshold","filtered matrix: Dirichlet threshold")
      
>>>>>>> 4103bf6c
         ("filtered matrix: reuse eigenvalue","filtered matrix: reuse eigenvalue")
      
         ("filtered matrix: reuse graph","filtered matrix: reuse graph")
      
         ("emin: iterative method","emin: iterative method")
      
         ("emin: num iterations","emin: num iterations")
      
         ("emin: num reuse iterations","emin: num reuse iterations")
      
         ("emin: pattern","emin: pattern")
      
         ("emin: pattern order","emin: pattern order")
      
<<<<<<< HEAD
=======
         ("emin: use filtered matrix","emin: use filtered matrix")
      
>>>>>>> 4103bf6c
         ("tentative: calculate qr","tentative: calculate qr")
      
         ("tentative: constant column sums","tentative: constant column sums")
      
         ("tentative: build coarse coordinates","tentative: build coarse coordinates")
      
         ("repartition: enable","repartition: enable")
      
         ("repartition: partitioner","repartition: partitioner")
      
         ("repartition: params","repartition: params")
      
         ("repartition: start level","repartition: start level")
      
         ("repartition: use map","repartition: use map")
      
         ("repartition: node repartition level","repartition: node repartition level")
      
         ("repartition: node id","repartition: node id")
      
         ("repartition: min per proc","repartition: min rows per proc")
      
         ("repartition: target rows per proc","repartition: target rows per proc")
      
         ("repartition: min rows per thread","repartition: min rows per thread")
      
         ("repartition: target rows per thread","repartition: target rows per thread")
      
         ("repartition: max min ratio","repartition: max imbalance")
      
         ("repartition: remap parts","repartition: remap parts")
      
         ("repartition: remap num values","repartition: remap num values")
      
         ("repartition: remap accept partition","repartition: remap accept partition")
      
         ("repartition: print partition distribution","repartition: print partition distribution")
      
         ("repartition: rebalance P and R","repartition: rebalance P and R")
      
         ("repartition: rebalance Nullspace","repartition: rebalance Nullspace")
      
         ("repartition: use subcommunicators","repartition: use subcommunicators")
      
         ("rap: relative diagonal floor","rap: relative diagonal floor")
      
         ("rap: fix zero diagonals","rap: fix zero diagonals")
      
         ("rap: fix zero diagonals threshold","rap: fix zero diagonals threshold")
      
<<<<<<< HEAD
=======
         ("rap: fix zero diagonals replacement","rap: fix zero diagonals replacement")
      
>>>>>>> 4103bf6c
         ("rap: shift","rap: shift")
      
         ("rap: shift diagonal M","rap: shift diagonal M")
      
         ("rap: shift low storage","rap: shift low storage")
      
         ("rap: shift array","rap: shift array")
      
         ("rap: cfl array","rap: cfl array")
      
         ("rap: algorithm","rap: algorithm")
      
         ("matrixmatrix: kernel params","matrixmatrix: kernel params")
      
         ("matrixmatrix: kernel params:MM_TAFC_OptimizationCoreCount ","matrixmatrix: kernel params:MM_TAFC_OptimizationCoreCount ")
      
         ("isMatrixMatrix_TransferAndFillComplete ","isMatrixMatrix_TransferAndFillComplete ")
      
         ("reuse: type","reuse: type")
      
         ("use external multigrid package","use external multigrid package")
      
         ("amgx:params","amgx:params")
      
         ("debug: graph level","debug: graph level")
      
         ("refmaxwell: mode","refmaxwell: mode")
      
         ("refmaxwell: disable addon","refmaxwell: disable addon")
      
         ("refmaxwell: 11list","refmaxwell: 11list")
      
         ("refmaxwell: 22list","refmaxwell: 22list")
      
         ("zero starting solution","refmaxwell: use as preconditioner")
      
         ("refmaxwell: dump matrices","refmaxwell: dump matrices")
      
         ("refmaxwell: subsolves on subcommunicators","refmaxwell: subsolves on subcommunicators")
      
<<<<<<< HEAD
         ("refmaxwell: ratio AH / A22 subcommunicators","refmaxwell: ratio AH / A22 subcommunicators")
=======
         ("refmaxwell: enable reuse","refmaxwell: enable reuse")
      
         ("refmaxwell: skip first (1,1) level","refmaxwell: skip first (1,1) level")
      
         ("refmaxwell: normalize nullspace","refmaxwell: normalize nullspace")
>>>>>>> 4103bf6c
      ;

}
<|MERGE_RESOLUTION|>--- conflicted
+++ resolved
@@ -133,10 +133,7 @@
     if (name == "print unused parameters") { ss << "<Parameter name=\"print unused parameters\" type=\"bool\" value=" << value << "/>"; return ss.str(); }      
     if (name == "sa: damping factor") { ss << "<Parameter name=\"sa: damping factor\" type=\"double\" value=" << value << "/>"; return ss.str(); }      
     if (name == "sa: eigenvalue estimate num iterations") { ss << "<Parameter name=\"sa: eigenvalue estimate num iterations\" type=\"int\" value=" << value << "/>"; return ss.str(); }      
-<<<<<<< HEAD
-=======
     if (name == "sa: use rowsumabs diagonal scaling") { ss << "<Parameter name=\"sa: use rowsumabs diagonal scaling\" type=\"bool\" value=" << value << "/>"; return ss.str(); }      
->>>>>>> 4103bf6c
     if (name == "pcoarsen: element") { ss << "<Parameter name=\"pcoarsen: element\" type=\"string\" value=" << value << "/>"; return ss.str(); }      
     if (name == "pcoarsen: schedule") { ss << "<Parameter name=\"pcoarsen: schedule\" type=\"string\" value=" << value << "/>"; return ss.str(); }      
     if (name == "pcoarsen: hi basis") { ss << "<Parameter name=\"pcoarsen: hi basis\" type=\"string\" value=" << value << "/>"; return ss.str(); }      
@@ -157,13 +154,9 @@
     if (name == "refmaxwell: use as preconditioner") { ss << "<Parameter name=\"refmaxwell: use as preconditioner\" type=\"bool\" value=" << value << "/>"; return ss.str(); }      
     if (name == "refmaxwell: dump matrices") { ss << "<Parameter name=\"refmaxwell: dump matrices\" type=\"bool\" value=" << value << "/>"; return ss.str(); }      
     if (name == "refmaxwell: subsolves on subcommunicators") { ss << "<Parameter name=\"refmaxwell: subsolves on subcommunicators\" type=\"bool\" value=" << value << "/>"; return ss.str(); }      
-<<<<<<< HEAD
-    if (name == "refmaxwell: ratio AH / A22 subcommunicators") { ss << "<Parameter name=\"refmaxwell: ratio AH / A22 subcommunicators\" type=\"double\" value=" << value << "/>"; return ss.str(); }      
-=======
     if (name == "refmaxwell: enable reuse") { ss << "<Parameter name=\"refmaxwell: enable reuse\" type=\"bool\" value=" << value << "/>"; return ss.str(); }      
     if (name == "refmaxwell: skip first (1,1) level") { ss << "<Parameter name=\"refmaxwell: skip first (1,1) level\" type=\"bool\" value=" << value << "/>"; return ss.str(); }      
     if (name == "refmaxwell: normalize nullspace") { ss << "<Parameter name=\"refmaxwell: normalize nullspace\" type=\"bool\" value=" << value << "/>"; return ss.str(); }      
->>>>>>> 4103bf6c
     return "";
   }
 
@@ -209,10 +202,7 @@
   "<Parameter name=\"aggregation: number of times to pre or post smooth\" type=\"int\" value=\"10\"/>"
   "<Parameter name=\"aggregation: penalty parameters\" type=\"Array(double)\" value=\"{12.,-.2,0,0,0} \"/>"
   "<Parameter name=\"aggregation: distance laplacian algo\" type=\"string\" value=\"default\"/>"
-<<<<<<< HEAD
-=======
   "<Parameter name=\"aggregation: classical algo\" type=\"string\" value=\"default\"/>"
->>>>>>> 4103bf6c
   "<Parameter name=\"aggregation: drop tol\" type=\"double\" value=\"0.0\"/>"
   "<Parameter name=\"aggregation: min agg size\" type=\"int\" value=\"2\"/>"
   "<Parameter name=\"aggregation: max agg size\" type=\"int\" value=\"-1\"/>"
@@ -280,10 +270,7 @@
   "<Parameter name=\"sa: use filtered matrix\" type=\"bool\" value=\"true\"/>"
   "<Parameter name=\"sa: calculate eigenvalue estimate\" type=\"bool\" value=\"false\"/>"
   "<Parameter name=\"sa: eigenvalue estimate num iterations\" type=\"int\" value=\"10\"/>"
-<<<<<<< HEAD
-=======
   "<Parameter name=\"sa: use rowsumabs diagonal scaling\" type=\"bool\" value=\"false\"/>"
->>>>>>> 4103bf6c
   "<Parameter name=\"interp: interpolation order\" type=\"int\" value=\"1\"/>"
   "<Parameter name=\"interp: build coarse coordinates\" type=\"bool\" value=\"true\"/>"
   "<ParameterList name=\"transfer: params\"/>"
@@ -305,10 +292,7 @@
   "<Parameter name=\"emin: num reuse iterations\" type=\"int\" value=\"1\"/>"
   "<Parameter name=\"emin: pattern\" type=\"string\" value=\"AkPtent\"/>"
   "<Parameter name=\"emin: pattern order\" type=\"int\" value=\"1\"/>"
-<<<<<<< HEAD
-=======
   "<Parameter name=\"emin: use filtered matrix\" type=\"bool\" value=\"true\"/>"
->>>>>>> 4103bf6c
   "<Parameter name=\"tentative: calculate qr\" type=\"bool\" value=\"true\"/>"
   "<Parameter name=\"tentative: constant column sums\" type=\"bool\" value=\"false\"/>"
   "<Parameter name=\"tentative: build coarse coordinates\" type=\"bool\" value=\"true\"/>"
@@ -334,10 +318,7 @@
   "<Parameter name=\"rap: relative diagonal floor\" type=\"Array(double)\" value=\"{}\"/>"
   "<Parameter name=\"rap: fix zero diagonals\" type=\"bool\" value=\"false\"/>"
   "<Parameter name=\"rap: fix zero diagonals threshold\" type=\"double\" value=\"0.\"/>"
-<<<<<<< HEAD
-=======
   "<Parameter name=\"rap: fix zero diagonals replacement\" type=\"double\" value=\"1.\"/>"
->>>>>>> 4103bf6c
   "<Parameter name=\"rap: shift\" type=\"double\" value=\"0.0\"/>"
   "<Parameter name=\"rap: shift diagonal M\" type=\"bool\" value=\"false\"/>"
   "<Parameter name=\"rap: shift low storage\" type=\"bool\" value=\"false\"/>"
@@ -358,13 +339,9 @@
   "<Parameter name=\"refmaxwell: use as preconditioner\" type=\"bool\" value=\"false\"/>"
   "<Parameter name=\"refmaxwell: dump matrices\" type=\"bool\" value=\"false\"/>"
   "<Parameter name=\"refmaxwell: subsolves on subcommunicators\" type=\"bool\" value=\"false\"/>"
-<<<<<<< HEAD
-  "<Parameter name=\"refmaxwell: ratio AH / A22 subcommunicators\" type=\"double\" value=\"1.0\"/>"
-=======
   "<Parameter name=\"refmaxwell: enable reuse\" type=\"bool\" value=\"false\"/>"
   "<Parameter name=\"refmaxwell: skip first (1,1) level\" type=\"bool\" value=\"true\"/>"
   "<Parameter name=\"refmaxwell: normalize nullspace\" type=\"bool\" value=\"false\"/>"
->>>>>>> 4103bf6c
 "</ParameterList>"
 ;
   std::map<std::string,std::string> MasterList::DefaultProblemTypeLists_ = DefaultProblemStrings<std::string,std::string>
@@ -542,11 +519,8 @@
           
             "<Parameter name=\"sa: use filtered matrix\" type=\"bool\" value=\"true\"/>"
           
-<<<<<<< HEAD
-=======
             "<Parameter name=\"emin: use filtered matrix\" type=\"bool\" value=\"true\"/>"
           
->>>>>>> 4103bf6c
     "</ParameterList>"
   )
 ;
@@ -626,11 +600,8 @@
       
          ("aggregation: distance laplacian algo","aggregation: distance laplacian algo")
       
-<<<<<<< HEAD
-=======
          ("aggregation: classical algo","aggregation: classical algo")
       
->>>>>>> 4103bf6c
          ("aggregation: threshold","aggregation: drop tol")
       
          ("aggregation: min agg size","aggregation: min agg size")
@@ -765,11 +736,8 @@
       
          ("eigen-analysis: iterations","sa: eigenvalue estimate num iterations")
       
-<<<<<<< HEAD
-=======
          ("not supported by ML","sa: use rowsumabs diagonal scaling")
       
->>>>>>> 4103bf6c
          ("interp: interpolation order","interp: interpolation order")
       
          ("interp: build coarse coordinates","interp: build coarse coordinates")
@@ -788,8 +756,6 @@
       
          ("filtered matrix: use lumping","filtered matrix: use lumping")
       
-<<<<<<< HEAD
-=======
          ("filtered matrix: use spread lumping","filtered matrix: use spread lumping")
       
          ("filtered matrix: spread lumping diag dom growth factor","filtered matrix: spread lumping diag dom growth factor")
@@ -800,7 +766,6 @@
       
          ("filtered matrix: Dirichlet threshold","filtered matrix: Dirichlet threshold")
       
->>>>>>> 4103bf6c
          ("filtered matrix: reuse eigenvalue","filtered matrix: reuse eigenvalue")
       
          ("filtered matrix: reuse graph","filtered matrix: reuse graph")
@@ -815,11 +780,8 @@
       
          ("emin: pattern order","emin: pattern order")
       
-<<<<<<< HEAD
-=======
          ("emin: use filtered matrix","emin: use filtered matrix")
       
->>>>>>> 4103bf6c
          ("tentative: calculate qr","tentative: calculate qr")
       
          ("tentative: constant column sums","tentative: constant column sums")
@@ -870,11 +832,8 @@
       
          ("rap: fix zero diagonals threshold","rap: fix zero diagonals threshold")
       
-<<<<<<< HEAD
-=======
          ("rap: fix zero diagonals replacement","rap: fix zero diagonals replacement")
       
->>>>>>> 4103bf6c
          ("rap: shift","rap: shift")
       
          ("rap: shift diagonal M","rap: shift diagonal M")
@@ -915,15 +874,11 @@
       
          ("refmaxwell: subsolves on subcommunicators","refmaxwell: subsolves on subcommunicators")
       
-<<<<<<< HEAD
-         ("refmaxwell: ratio AH / A22 subcommunicators","refmaxwell: ratio AH / A22 subcommunicators")
-=======
          ("refmaxwell: enable reuse","refmaxwell: enable reuse")
       
          ("refmaxwell: skip first (1,1) level","refmaxwell: skip first (1,1) level")
       
          ("refmaxwell: normalize nullspace","refmaxwell: normalize nullspace")
->>>>>>> 4103bf6c
       ;
 
 }
