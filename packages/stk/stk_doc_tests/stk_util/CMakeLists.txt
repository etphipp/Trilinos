

ASSERT_DEFINED(PACKAGE_SOURCE_DIR CMAKE_CURRENT_SOURCE_DIR)

INCLUDE_DIRECTORIES(${${PACKAGE_NAME}_BINARY_DIR}/stk_util)

FILE(GLOB SOURCES *.cpp)

IF(NOT TPL_ENABLE_MPI)
   LIST(REMOVE_ITEM SOURCES "${CMAKE_CURRENT_SOURCE_DIR}/CommSparseHowTo.cpp")
   LIST(REMOVE_ITEM SOURCES "${CMAKE_CURRENT_SOURCE_DIR}/filenameSubstitution.cpp")
   LIST(REMOVE_ITEM SOURCES "${CMAKE_CURRENT_SOURCE_DIR}/usingScheduler.cpp")
ENDIF()

LIST(REMOVE_ITEM SOURCES "${CMAKE_CURRENT_SOURCE_DIR}/TimerHowTo.cpp")
LIST(REMOVE_ITEM SOURCES "${CMAKE_CURRENT_SOURCE_DIR}/TimerHowToParallel.cpp")

TRIBITS_ADD_EXECUTABLE_AND_TEST(
    stk_util_doc_test
    SOURCES ${SOURCES}
<<<<<<< HEAD
    TESTONLYLIBS stk_unit_main
=======
>>>>>>> 4103bf6c
    COMM serial mpi
    NUM_MPI_PROCS 1
    NOEXEPREFIX
    )
<|MERGE_RESOLUTION|>--- conflicted
+++ resolved
@@ -18,10 +18,6 @@
 TRIBITS_ADD_EXECUTABLE_AND_TEST(
     stk_util_doc_test
     SOURCES ${SOURCES}
-<<<<<<< HEAD
-    TESTONLYLIBS stk_unit_main
-=======
->>>>>>> 4103bf6c
     COMM serial mpi
     NUM_MPI_PROCS 1
     NOEXEPREFIX
