--- conflicted
+++ resolved
@@ -1,14 +1,4 @@
 SET(SUBPACKAGES_DIRS_CLASSIFICATIONS_OPTREQS
-<<<<<<< HEAD
-  Math            stk_math             PT  OPTIONAL
-  Util            stk_util             PT  OPTIONAL
-  Simd            stk_simd             PT  OPTIONAL
-  Topology        stk_topology         PT  OPTIONAL
-  Mesh            stk_mesh             PT  OPTIONAL
-  NGP             stk_ngp              PT  OPTIONAL
-  IO              stk_io               PT  OPTIONAL
-  NGP_TEST        stk_ngp_test         PT  OPTIONAL
-=======
   Util            stk_util             PT  OPTIONAL
   Math            stk_math             PT  OPTIONAL
   Simd            stk_simd             PT  OPTIONAL
@@ -16,7 +6,6 @@
   Topology        stk_topology         PT  OPTIONAL
   Mesh            stk_mesh             PT  OPTIONAL
   IO              stk_io               PT  OPTIONAL
->>>>>>> 4103bf6c
   Unit_test_utils stk_unit_test_utils  PT  OPTIONAL
   Search          stk_search           PT  OPTIONAL
   SearchUtil      stk_search_util      PT  OPTIONAL
@@ -25,10 +14,6 @@
   Balance         stk_balance          PT  OPTIONAL
   Unit_tests      stk_unit_tests       PT  OPTIONAL
   Doc_tests       stk_doc_tests        PT  OPTIONAL
-<<<<<<< HEAD
-  Exp             stk_exp              EX  OPTIONAL
-=======
->>>>>>> 4103bf6c
   ExprEval        stk_expreval         PT  OPTIONAL
 )
 
