#include <gtest/gtest.h>
<<<<<<< HEAD
#include <exo_fpp/Iofx_DatabaseIO.h>
#include "mpi.h"
=======
#include "mpi.h"
#include <Ioss_IOFactory.h>
>>>>>>> 4103bf6c
#include <Ioss_Region.h>
#include <Ioss_DBUsage.h>
#include <Ioss_PropertyManager.h>
#include <string>
#include <init/Ionit_Initializer.h>

#include <Ioss_ElementBlock.h>
#include <Ioss_ElementTopology.h>
#include <Ioss_NodeBlock.h>
#include <Ioss_SideSet.h>
#include <Ioss_SideBlock.h>
#include <Ioss_NodeSet.h>

#include <stk_mesh/base/BulkData.hpp>
#include <stk_mesh/base/MetaData.hpp>
#include <stk_mesh/base/Comm.hpp>
#include <stk_mesh/base/CoordinateSystems.hpp>
#include <stk_mesh/base/FieldBase.hpp>
#include <stk_mesh/base/GetEntities.hpp>
#include <stk_mesh/base/Field.hpp>
#include <stk_mesh/base/SideSetEntry.hpp>
#include <stk_unit_test_utils/MeshFixture.hpp>

#include <stk_util/parallel/Parallel.hpp>
#include <stk_util/environment/memory_util.hpp>

#include <stk_unit_test_utils/ioUtils.hpp>
#include <stk_unit_test_utils/GetMeshSpec.hpp>

#include <stk_io/StkMeshIoBroker.hpp>
#include <stk_io/FillMesh.hpp>
#include <stk_io/WriteMesh.hpp>

#include <iostream>
#include <unistd.h>                     // for unlink

#include "stk_util/environment/Env.hpp"
namespace
{

Ioss::DatabaseIO* create_output_db_io(const std::string &filename)
{
    Ioss::Init::Initializer init_db;

    Ioss::DatabaseUsage db_usage = Ioss::WRITE_RESULTS;
    MPI_Comm communicator = MPI_COMM_WORLD;
    Ioss::PropertyManager properties;

    properties.add(Ioss::Property("INTEGER_SIZE_DB",  8));
    properties.add(Ioss::Property("INTEGER_SIZE_API", 8));

    Ioss::DatabaseIO *db_io = Ioss::IOFactory::create("exodus", filename, db_usage,
						      communicator, properties);
    return db_io;
}

//BeginDocTest1
TEST(StkIo, write_stk_mesh_to_file)
{
    MPI_Comm comm = MPI_COMM_WORLD;
    std::string file_written = "out.exo";

    if(stk::parallel_machine_size(comm) == 1)
    {
        stk::mesh::MetaData meta;
        stk::mesh::BulkData bulkData(meta, comm);
        stk::io::fill_mesh("generated:2x2x2|sideset:xX|nodeset:x", bulkData);

        const stk::mesh::PartVector & all_parts = meta.get_parts();

        Ioss::DatabaseIO* db_io = create_output_db_io(file_written);
        Ioss::Region output_region(db_io);
        EXPECT_TRUE(db_io->ok());

        ////////////////////////////////////////////////////////////

        output_region.begin_mode(Ioss::STATE_DEFINE_MODEL);

        std::string NodeBlockName = "nodeblock_1";

        std::vector<size_t> entity_counts;
        stk::mesh::comm_mesh_counts(bulkData, entity_counts);

        int64_t num_nodes = entity_counts[stk::topology::NODE_RANK];
        int spatial_dim = meta.spatial_dimension();

        Ioss::NodeBlock *output_node_block = new Ioss::NodeBlock(db_io, NodeBlockName, num_nodes, spatial_dim);
        output_region.add(output_node_block);

        for(stk::mesh::PartVector::const_iterator i = all_parts.begin(); i != all_parts.end(); ++i)
        {
            stk::mesh::Part * const part = *i;

            if(stk::io::is_part_io_part(*part)) // this means it is an io_part
            {
                if(part->primary_entity_rank() == stk::topology::NODE_RANK)
                {
                }
                else if(part->primary_entity_rank() == stk::topology::ELEMENT_RANK)
                {
                    //
                    stk::mesh::EntityVector entities;
                    const stk::mesh::BucketVector &input_buckets = bulkData.buckets(stk::topology::ELEMENT_RANK);
                    stk::mesh::get_selected_entities(*part, input_buckets, entities);
                    Ioss::ElementBlock *output_element_block = new Ioss::ElementBlock(db_io, part->name(), part->topology().name(), entities.size());

                    output_element_block->property_add(Ioss::Property("original_topology_type", part->topology().name()));
                    output_element_block->property_add(Ioss::Property("id", part->id()));
                    output_region.add(output_element_block);

                    // how about attributes?

                }
                else if(part->primary_entity_rank() == stk::topology::FACE_RANK)
                {
                    //
                }
                //else if(part->primary_entity_rank() == stk::topology::EDGE_RANK)
                //{
                //    //
                //}
            }
        }

        output_region.end_mode(Ioss::STATE_DEFINE_MODEL);

        ////////////////////////////////////////////////////////////

        output_region.begin_mode(Ioss::STATE_MODEL);

        Ioss::NodeBlock *node_block = output_region.get_node_blocks()[0];

        stk::mesh::Field<double,stk::mesh::Cartesian> * coordField =
          meta.get_field<stk::mesh::Field<double,stk::mesh::Cartesian> >(stk::topology::NODE_RANK, "coordinates");

        ASSERT_TRUE(coordField != NULL);

        std::vector<double> coordinates(spatial_dim*num_nodes);
        std::vector<int64_t> node_ids(num_nodes);

        stk::mesh::Selector local_nodes = meta.locally_owned_part();

        const stk::mesh::BucketVector &input_buckets = bulkData.get_buckets(stk::topology::NODE_RANK, local_nodes);

        int node_counter = 0;
        for(size_t i=0;i<input_buckets.size();++i)
        {
            const stk::mesh::Bucket &bucket = *input_buckets[i];
            for(size_t j=0;j<bucket.size();++j)
            {
                stk::mesh::Entity node = bucket[j];
                int node_id = bulkData.identifier(node);
                node_ids[node_counter] = node_id;

                double* coords = stk::mesh::field_data(*coordField, node);
                for(int k=0;k<spatial_dim;++k)
                {
                    coordinates[spatial_dim*node_counter+k] = coords[k];
                }
                node_counter++;
            }
        }

        node_block->put_field_data("mesh_model_coordinates", coordinates);
        node_block->put_field_data("ids", node_ids);

        for(stk::mesh::PartVector::const_iterator i = all_parts.begin(); i != all_parts.end(); ++i)
        {
            stk::mesh::Part * const part = *i;

            if(stk::io::is_part_io_part(*part)) // this means it is an io_part
            {
                if(part->primary_entity_rank() == stk::topology::ELEMENT_RANK)
                {
                    //
                    stk::mesh::EntityVector entities;
                    const stk::mesh::BucketVector &input_bucketsA = bulkData.buckets(stk::topology::ELEMENT_RANK);
                    stk::mesh::get_selected_entities(*part, input_bucketsA, entities);
                    Ioss::ElementBlock *output_element_block = output_region.get_element_block(part->id());

                    std::vector<int64_t> elem_ids(entities.size());
                    unsigned connectivity_size = entities.size()*part->topology().num_nodes();
                    std::vector<int64_t> connectivity(connectivity_size);
                    unsigned conn_counter = 0;

                    for(size_t j=0;j<entities.size();++j)
                    {
                        elem_ids[j] = bulkData.identifier(entities[j]);
                        unsigned num_nodes_per = bulkData.num_nodes(entities[j]);
                        const stk::mesh::Entity *nodes = bulkData.begin_nodes(entities[j]);
                        for(unsigned k=0;k<num_nodes_per;++k)
                        {
                            connectivity[conn_counter] = bulkData.identifier(nodes[k]);
                            conn_counter++;
                        }
                    }

                    output_element_block->put_field_data("connectivity_raw", connectivity);
                    output_element_block->put_field_data("ids", elem_ids);
                }
            }
        }

        output_region.end_mode(Ioss::STATE_MODEL);
        ////////////////////////////////////////////////////////////
    }

    if(stk::parallel_machine_size(comm) == 1)
    {
        stk::mesh::MetaData meta;
        stk::mesh::BulkData bulkData(meta, comm);
        stk::io::fill_mesh(file_written, bulkData);

        std::vector<size_t> entity_counts;
        stk::mesh::comm_mesh_counts(bulkData, entity_counts);
        EXPECT_EQ(27u, entity_counts[stk::topology::NODE_RANK]);
    }

    unlink(file_written.c_str());

}
//EndDocTest1

void print_memory(size_t &current, size_t &hwm)
{
    static int counter = 1;
    std::cerr << "Current(" << counter << ") : " << current << "\thwm: " << hwm << std::endl;
    ++counter;
}

TEST(StkIo, check_memory)
{
    MPI_Comm comm = MPI_COMM_WORLD;
    size_t current_usage = 0, hwm_usage = 0;
    current_usage = stk::get_memory_usage_now();
    print_memory(current_usage, hwm_usage);

    if(stk::parallel_machine_size(comm) == 1)
    {
        stk::mesh::MetaData meta;
        stk::mesh::BulkData bulkData(meta, comm);
        std::string filename = stk::unit_test_util::get_mesh_spec("--dim");

        size_t current_usage2 = 0, hwm_usage2 = 0;
        {
            size_t current_usage1 = 0, hwm_usage1 = 0;
            current_usage1 = stk::get_memory_usage_now();
            print_memory(current_usage1, hwm_usage1);

            stk::io::StkMeshIoBroker exodusFileReader(comm);
            exodusFileReader.set_bulk_data(bulkData);
            exodusFileReader.add_mesh_database(filename, stk::io::READ_MESH);
            exodusFileReader.create_input_mesh();
            exodusFileReader.populate_bulk_data();

            current_usage2 = stk::get_memory_usage_now();
            print_memory(current_usage2, hwm_usage2);
        }

        size_t current_usage3 = 0, hwm_usage3 = 0;
        current_usage3 = stk::get_memory_usage_now();
        print_memory(current_usage3, hwm_usage3);
        size_t padDueToMemNoise = 8192;
        EXPECT_LE(current_usage2, (current_usage3+padDueToMemNoise));
    }
}

class StkIoResultsOutput : public stk::unit_test_util::MeshFixture
{
protected:
<<<<<<< HEAD
    void setup_mesh(const std::string & meshSpec, stk::mesh::BulkData::AutomaticAuraOption auraOption)
    {
        setup_empty_mesh(auraOption);
=======
    void setup_mesh(const std::string & meshSpec,
                    stk::mesh::BulkData::AutomaticAuraOption auraOption,
                    unsigned bucketCapacity = stk::mesh::impl::BucketRepository::default_bucket_capacity) override
    {
        setup_empty_mesh(auraOption, bucketCapacity);
>>>>>>> 4103bf6c

        stk::mesh::Field<int> & field = get_meta().declare_field<stk::mesh::Field<int>>(stk::topology::NODE_RANK, "nodal_field");
        const int initValue = 0;
        stk::mesh::put_field_on_mesh(field, get_meta().universal_part(), &initValue);

        stk::io::fill_mesh(meshSpec, get_bulk());
    }

    const stk::mesh::Part& setup_mesh_with_part(const std::string & meshSpec, stk::mesh::BulkData::AutomaticAuraOption auraOption)
    {
        setup_empty_mesh(auraOption);

        stk::mesh::Part& surface_part = get_meta().declare_part_with_topology("surface_1", stk::topology::QUADRILATERAL_4);
        stk::io::put_io_part_attribute(surface_part);

        stk::mesh::Field<int> & field = get_meta().declare_field<stk::mesh::Field<int>>(stk::topology::NODE_RANK, "nodal_field");
        const int initValue = 0;
        stk::mesh::put_field_on_mesh(field, get_meta().universal_part(), &initValue);

        stk::io::fill_mesh(meshSpec, get_bulk());

        return surface_part;
    }
};

TEST_F(StkIoResultsOutput, write_nodal_face_variable_multiple_procs)
{
    if (stk::parallel_machine_size(MPI_COMM_WORLD) != 2) return;

    std::string meshSpec = stk::unit_test_util::get_option("--mesh-spec", "generated:1x1x2|sideset:z");

    setup_mesh(meshSpec, stk::mesh::BulkData::NO_AUTO_AURA);

    const std::string fileName = "nodal_field_as_face_variable.e";
    stk::io::StkMeshIoBroker stkIo;
    stkIo.set_bulk_data(get_bulk());
    size_t outputFileIndex = stkIo.create_output_mesh(fileName, stk::io::WRITE_RESULTS);
    stkIo.use_nodeset_for_sideset_nodes_fields(outputFileIndex, true);
    stkIo.check_field_existence_when_creating_nodesets(outputFileIndex, false);

    stk::mesh::FieldBase * nodalField = get_meta().get_field(stk::topology::NODE_RANK, "nodal_field");
    ASSERT_TRUE(nodalField != nullptr);
    stkIo.add_field(outputFileIndex, *nodalField, stk::topology::FACE_RANK, "nodal_field");
    stkIo.write_output_mesh(outputFileIndex);
    stkIo.begin_output_step(outputFileIndex, 0.0);
    stkIo.write_defined_output_fields(outputFileIndex);
    stkIo.end_output_step(outputFileIndex);

    stk::mesh::MetaData meta(3);
    stk::mesh::BulkData bulk(meta, MPI_COMM_WORLD, stk::mesh::BulkData::NO_AUTO_AURA);
    EXPECT_NO_THROW(stk::io::fill_mesh(fileName, bulk));
    unlink(fileName.c_str());
}

TEST_F(StkIoResultsOutput, no_reconstruct_on_input)
{
    if (stk::parallel_machine_size(MPI_COMM_WORLD) != 1) return;

    std::string meshSpec = stk::unit_test_util::get_option("--mesh-spec", "generated:1x1x2|sideset:z");

    setup_mesh(meshSpec, stk::mesh::BulkData::NO_AUTO_AURA);

    const stk::mesh::Part* surface_1 = get_meta().get_part("surface_1");
    EXPECT_TRUE(surface_1 != nullptr);

    const stk::mesh::BulkData& bulk = get_bulk();
    EXPECT_TRUE(bulk.does_sideset_exist(*surface_1));

    EXPECT_FALSE( stk::io::should_reconstruct_sideset(bulk, *surface_1) );
}

TEST_F(StkIoResultsOutput, reconstruct_on_creating_sideset)
{
    if (stk::parallel_machine_size(MPI_COMM_WORLD) != 1) return;

    std::string meshSpec = stk::unit_test_util::get_option("--mesh-spec", "generated:1x1x1");

    const stk::mesh::Part& surface_part = setup_mesh_with_part(meshSpec, stk::mesh::BulkData::NO_AUTO_AURA);
    const stk::mesh::Part& block_1 = *get_meta().get_part("block_1");
    get_meta().set_surface_to_block_mapping(&surface_part, {&block_1});

    stk::mesh::BulkData& bulk = get_bulk();
    EXPECT_FALSE(bulk.does_sideset_exist(surface_part));

    EXPECT_TRUE( stk::io::should_reconstruct_sideset(bulk, surface_part) );

    bulk.create_sideset(surface_part);

    EXPECT_FALSE( stk::io::should_reconstruct_sideset(bulk, surface_part) );

    stk::mesh::Entity elem = bulk.get_entity(stk::topology::ELEM_RANK, 1);
    EXPECT_TRUE(bulk.is_valid(elem));

    bulk.modification_begin();
    bulk.declare_element_side(elem, 1, stk::mesh::ConstPartVector{&surface_part});
    bulk.modification_end();

    EXPECT_TRUE(bulk.does_sideset_exist(surface_part));
    stk::mesh::SideSet& ss = bulk.get_sideset(surface_part);
    EXPECT_EQ(1u, ss.size());
    stk::mesh::SideSetEntry entry = ss[0];
    EXPECT_EQ(elem, entry.element);
    EXPECT_EQ(1, entry.side);

    EXPECT_FALSE( stk::io::should_reconstruct_sideset(bulk, surface_part) );
}

TEST(TestStkIo, readWrite)
{
    std::string meshSpec = stk::unit_test_util::get_option("--mesh", "none specified");
    if (meshSpec == "none specified") {
        if (stk::parallel_machine_rank(MPI_COMM_WORLD) == 0) {
            std::cout<<"No mesh specified, exiting."<<std::endl;
        }
        return;
    }

    std::string autoDecomp = stk::unit_test_util::get_option("--auto-decomp", "false");

    stk::mesh::MetaData meta;
    stk::mesh::BulkData bulk(meta, MPI_COMM_WORLD, stk::mesh::BulkData::NO_AUTO_AURA);

    if (autoDecomp == "false") {
        stk::io::fill_mesh(meshSpec, bulk);
    }
    else {
        stk::io::fill_mesh_with_auto_decomp(meshSpec, bulk);
    }

    stk::io::write_mesh("readWriteTest.exo", bulk);
}

}<|MERGE_RESOLUTION|>--- conflicted
+++ resolved
@@ -1,11 +1,6 @@
 #include <gtest/gtest.h>
-<<<<<<< HEAD
-#include <exo_fpp/Iofx_DatabaseIO.h>
-#include "mpi.h"
-=======
 #include "mpi.h"
 #include <Ioss_IOFactory.h>
->>>>>>> 4103bf6c
 #include <Ioss_Region.h>
 #include <Ioss_DBUsage.h>
 #include <Ioss_PropertyManager.h>
@@ -276,17 +271,11 @@
 class StkIoResultsOutput : public stk::unit_test_util::MeshFixture
 {
 protected:
-<<<<<<< HEAD
-    void setup_mesh(const std::string & meshSpec, stk::mesh::BulkData::AutomaticAuraOption auraOption)
-    {
-        setup_empty_mesh(auraOption);
-=======
     void setup_mesh(const std::string & meshSpec,
                     stk::mesh::BulkData::AutomaticAuraOption auraOption,
                     unsigned bucketCapacity = stk::mesh::impl::BucketRepository::default_bucket_capacity) override
     {
         setup_empty_mesh(auraOption, bucketCapacity);
->>>>>>> 4103bf6c
 
         stk::mesh::Field<int> & field = get_meta().declare_field<stk::mesh::Field<int>>(stk::topology::NODE_RANK, "nodal_field");
         const int initValue = 0;
