/*
//@HEADER
// ***********************************************************************
//
//       Ifpack2: Templated Object-Oriented Algebraic Preconditioner Package
//                 Copyright (2009) Sandia Corporation
//
// Under terms of Contract DE-AC04-94AL85000, there is a non-exclusive
// license for use of this work by or on behalf of the U.S. Government.
//
// Redistribution and use in source and binary forms, with or without
// modification, are permitted provided that the following conditions are
// met:
//
// 1. Redistributions of source code must retain the above copyright
// notice, this list of conditions and the following disclaimer.
//
// 2. Redistributions in binary form must reproduce the above copyright
// notice, this list of conditions and the following disclaimer in the
// documentation and/or other materials provided with the distribution.
//
// 3. Neither the name of the Corporation nor the names of the
// contributors may be used to endorse or promote products derived from
// this software without specific prior written permission.
//
// THIS SOFTWARE IS PROVIDED BY SANDIA CORPORATION "AS IS" AND ANY
// EXPRESS OR IMPLIED WARRANTIES, INCLUDING, BUT NOT LIMITED TO, THE
// IMPLIED WARRANTIES OF MERCHANTABILITY AND FITNESS FOR A PARTICULAR
// PURPOSE ARE DISCLAIMED. IN NO EVENT SHALL SANDIA CORPORATION OR THE
// CONTRIBUTORS BE LIABLE FOR ANY DIRECT, INDIRECT, INCIDENTAL, SPECIAL,
// EXEMPLARY, OR CONSEQUENTIAL DAMAGES (INCLUDING, BUT NOT LIMITED TO,
// PROCUREMENT OF SUBSTITUTE GOODS OR SERVICES; LOSS OF USE, DATA, OR
// PROFITS; OR BUSINESS INTERRUPTION) HOWEVER CAUSED AND ON ANY THEORY OF
// LIABILITY, WHETHER IN CONTRACT, STRICT LIABILITY, OR TORT (INCLUDING
// NEGLIGENCE OR OTHERWISE) ARISING IN ANY WAY OUT OF THE USE OF THIS
// SOFTWARE, EVEN IF ADVISED OF THE POSSIBILITY OF SUCH DAMAGE.
//
// Questions? Contact Michael A. Heroux (maherou@sandia.gov)
//
// ***********************************************************************
//@HEADER
*/


/*! \file Ifpack2_UnitTestSingleProcessRILUK.cpp

\brief Ifpack2 single-process unit tests for the RILUK template.
*/

#include "Teuchos_ConfigDefs.hpp"
#include "Ifpack2_ConfigDefs.hpp"
#include "Teuchos_UnitTestHarness.hpp"
#include <iostream>

#include "Tpetra_Core.hpp"
#include "Tpetra_MatrixIO.hpp"
#include "MatrixMarket_Tpetra.hpp"
#include "TpetraExt_MatrixMatrix.hpp"

#include "Ifpack2_UnitTestHelpers.hpp"
#include "Ifpack2_RILUK.hpp"

namespace { // (anonymous)

using Tpetra::global_size_t;
typedef tif_utest::Node Node;

struct IlukImplTypeDetails {
  enum Enum { Serial, KSPILUK };
};

template<class MatrixType, class VectorType>
void remove_diags_and_scale(const MatrixType& L, const MatrixType& U,
                            Teuchos::RCP<MatrixType>& Ln, Teuchos::RCP<MatrixType>& Un, Teuchos::RCP<VectorType>& Dn) {

  typedef typename MatrixType::local_matrix_type local_matrix_type;
  typedef typename std::remove_const<typename local_matrix_type::size_type>::type    size_type;
  typedef typename std::remove_const<typename local_matrix_type::ordinal_type>::type ordinal_type;
  typedef typename std::remove_const<typename local_matrix_type::value_type>::type   value_type;
  typedef typename local_matrix_type::device_type device_type;
  typedef typename device_type::execution_space   execution_space;
  
  typedef typename Kokkos::View<size_type*, Kokkos::LayoutLeft, device_type> rowmap_type;
  typedef typename Kokkos::View<ordinal_type*, Kokkos::LayoutLeft, device_type> entries_type;
  typedef typename Kokkos::View<value_type*, Kokkos::LayoutRight, device_type> values_type;

  typedef Kokkos::TeamPolicy<execution_space> team_policy;
  typedef typename Kokkos::TeamPolicy<execution_space>::member_type member_type;

  auto L_rowmap  = L.getLocalMatrix().graph.row_map;
  auto L_entries = L.getLocalMatrix().graph.entries;
  auto L_values  = L.getLocalValuesView();
  auto U_rowmap  = U.getLocalMatrix().graph.row_map;
  auto U_entries = U.getLocalMatrix().graph.entries;
  auto U_values  = U.getLocalValuesView();

  rowmap_type  Ln_rowmap ("Ln_rowmap",  L_rowmap.extent(0));
  entries_type Ln_entries("Ln_entries", L_entries.extent(0) - (L_rowmap.extent(0) - 1));
  values_type  Ln_values ("Ln_values",  L_values.extent(0)  - (L_rowmap.extent(0) - 1));
  rowmap_type  Un_rowmap ("Un_rowmap",  U_rowmap.extent(0));
  entries_type Un_entries("Un_entries", U_entries.extent(0) - (U_rowmap.extent(0) - 1));
  values_type  Un_values ("Un_values",  U_values.extent(0)  - (U_rowmap.extent(0) - 1));

  values_type  Dn_values ("Dn_values",  U_rowmap.extent(0) - 1);

  Kokkos::parallel_for( Kokkos::RangePolicy<execution_space>(0, U_rowmap.extent(0)-1), KOKKOS_LAMBDA(const int& i) {
    Ln_rowmap(i+1) = L_rowmap(i+1) - (i+1);
    Un_rowmap(i+1) = U_rowmap(i+1) - (i+1);
    Dn_values(i)   = 1.0/U_values(U_rowmap(i));
  });

  const team_policy policy( U_rowmap.extent(0)-1, Kokkos::AUTO );

  Kokkos::parallel_for( policy, KOKKOS_LAMBDA(const member_type& teamMember) {
    const int rowid = teamMember.league_rank();

    auto Lentries_src = subview(L_entries,  Kokkos::make_pair(L_rowmap(rowid),  L_rowmap(rowid+1) - 1));
    auto Lvalues_src  = subview(L_values,   Kokkos::make_pair(L_rowmap(rowid),  L_rowmap(rowid+1) - 1));
    auto Lentries_dst = subview(Ln_entries, Kokkos::make_pair(Ln_rowmap(rowid), Ln_rowmap(rowid+1)));
    auto Lvalues_dst  = subview(Ln_values,  Kokkos::make_pair(Ln_rowmap(rowid), Ln_rowmap(rowid+1)));

    auto Uentries_src = subview(U_entries,  Kokkos::make_pair(U_rowmap(rowid)+1, U_rowmap(rowid+1)));
    auto Uvalues_src  = subview(U_values,   Kokkos::make_pair(U_rowmap(rowid)+1, U_rowmap(rowid+1)));
    auto Uentries_dst = subview(Un_entries, Kokkos::make_pair(Un_rowmap(rowid),  Un_rowmap(rowid+1)));
    auto Uvalues_dst  = subview(Un_values,  Kokkos::make_pair(Un_rowmap(rowid),  Un_rowmap(rowid+1)));
	
    Kokkos::Experimental::local_deep_copy(teamMember, Lentries_dst, Lentries_src);
    Kokkos::Experimental::local_deep_copy(teamMember, Uentries_dst, Uentries_src);
    Kokkos::Experimental::local_deep_copy(teamMember, Lvalues_dst, Lvalues_src);
    Kokkos::Experimental::local_deep_copy(teamMember, Uvalues_dst, Uvalues_src);

    teamMember.team_barrier();

    Kokkos::parallel_for(Kokkos::TeamThreadRange(teamMember, Uvalues_dst.extent(0)), [&](const int& i) {
      Uvalues_dst(i) = Uvalues_dst(i)*Dn_values(rowid); 
    });

    teamMember.team_barrier();
  });
  
  Ln = Teuchos::rcp (new MatrixType (L.getRowMap(), L.getColMap(), 
                                     Ln_rowmap, Ln_entries, Ln_values));
  Un = Teuchos::rcp (new MatrixType (U.getRowMap(), U.getColMap(), 
                                     Un_rowmap, Un_entries, Un_values));
  auto Dn_view = Dn->getLocalViewDevice();
  Kokkos::deep_copy(subview(Dn_view,Kokkos::ALL(), 0),Dn_values);
  Dn->sync_host();

  Ln->fillComplete();
  Un->fillComplete();
}

template<typename Scalar, typename LO, typename GO>
void Ifpack2RILUKSingleProcess_test0 (bool& success, Teuchos::FancyOStream& out, const IlukImplTypeDetails::Enum ilukimplType) {
  using Teuchos::RCP;
  using std::endl;

  if (ilukimplType == IlukImplTypeDetails::Serial)
    out << "Ifpack2::RILUK: Test0 -- Serial" << endl;
  else
    out << "Ifpack2::RILUK: Test0 -- Kokkos Kernels SPILUK" << endl;
  
  Teuchos::OSTab tab0 (out);

  global_size_t num_rows_per_proc = 5;
  const RCP<const Tpetra::Map<LO,GO,Node> > rowmap =
    tif_utest::create_tpetra_map<LO,GO,Node>(num_rows_per_proc);

  if (rowmap->getComm()->getSize() > 1) {
    out << endl << "This test may only be run in serial." << endl;
    return;
  }

  RCP<const Tpetra::CrsMatrix<Scalar,LO,GO,Node> > crsmatrix =
    tif_utest::create_test_matrix<Scalar,LO,GO,Node> (rowmap);

  //----------------Default trisolver----------------//
  {
    Ifpack2::RILUK<Tpetra::RowMatrix<Scalar,LO,GO,Node> > prec (crsmatrix);
    
    Teuchos::ParameterList params;
    int fill_level = 1;
    params.set("fact: iluk level-of-fill", fill_level);
    params.set("fact: iluk level-of-overlap", 0);

    if (ilukimplType == IlukImplTypeDetails::KSPILUK)
      params.set("fact: type", "KSPILUK");
	
    TEST_NOTHROW(prec.setParameters(params));
    
    TEST_EQUALITY( prec.getLevelOfFill(), fill_level);
    
    prec.initialize();
    //trivial tests to insist that the preconditioner's domain/range maps are
    //the same as those of the matrix:
    const Tpetra::Map<LO,GO,Node>& mtx_dom_map = *crsmatrix->getDomainMap();
    const Tpetra::Map<LO,GO,Node>& mtx_rng_map = *crsmatrix->getRangeMap();
    
    const Tpetra::Map<LO,GO,Node>& prec_dom_map = *prec.getDomainMap();
    const Tpetra::Map<LO,GO,Node>& prec_rng_map = *prec.getRangeMap();
    
    TEST_ASSERT( prec_dom_map.isSameAs(mtx_dom_map) );
    TEST_ASSERT( prec_rng_map.isSameAs(mtx_rng_map) );
    
    prec.compute();
    
    Tpetra::MultiVector<Scalar,LO,GO,Node> x(rowmap,2), y(rowmap,2);
    x.putScalar (Teuchos::ScalarTraits<Scalar>::one ());
    
    prec.apply(x, y);
    
    Teuchos::ArrayRCP<const Scalar> yview = y.get1dView();
    
    //y should be full of 0.5's now.
    
    Teuchos::ArrayRCP<Scalar> halfs(num_rows_per_proc*2, 0.5);
    
    TEST_COMPARE_FLOATING_ARRAYS(yview, halfs(), Teuchos::ScalarTraits<Scalar>::eps());
  }
  //----------------Kokkos Kernels SPTRSV----------------//
  {
    Ifpack2::RILUK<Tpetra::RowMatrix<Scalar,LO,GO,Node> > prec (crsmatrix);
    
    Teuchos::ParameterList params;
    int fill_level = 1;
    params.set("fact: iluk level-of-fill", fill_level);
    params.set("fact: iluk level-of-overlap", 0);

    if (ilukimplType == IlukImplTypeDetails::KSPILUK)
      params.set("fact: type", "KSPILUK");

    params.set("trisolver: type", "KSPTRSV");
    
    TEST_NOTHROW(prec.setParameters(params));
    
    TEST_EQUALITY( prec.getLevelOfFill(), fill_level);
    
    prec.initialize();
    //trivial tests to insist that the preconditioner's domain/range maps are
    //the same as those of the matrix:
    const Tpetra::Map<LO,GO,Node>& mtx_dom_map = *crsmatrix->getDomainMap();
    const Tpetra::Map<LO,GO,Node>& mtx_rng_map = *crsmatrix->getRangeMap();
    
    const Tpetra::Map<LO,GO,Node>& prec_dom_map = *prec.getDomainMap();
    const Tpetra::Map<LO,GO,Node>& prec_rng_map = *prec.getRangeMap();
    
    TEST_ASSERT( prec_dom_map.isSameAs(mtx_dom_map) );
    TEST_ASSERT( prec_rng_map.isSameAs(mtx_rng_map) );
    
    prec.compute();
    
    Tpetra::MultiVector<Scalar,LO,GO,Node> x(rowmap,2), y(rowmap,2);
    x.putScalar (Teuchos::ScalarTraits<Scalar>::one ());
    
    prec.apply(x, y);
    
    Teuchos::ArrayRCP<const Scalar> yview = y.get1dView();
    
    //y should be full of 0.5's now.
    
    Teuchos::ArrayRCP<Scalar> halfs(num_rows_per_proc*2, 0.5);
    
    TEST_COMPARE_FLOATING_ARRAYS(yview, halfs(), Teuchos::ScalarTraits<Scalar>::eps());
  }
}

<<<<<<< HEAD
TEUCHOS_UNIT_TEST_TEMPLATE_3_DECL(Ifpack2RILUKSingleProcess, Test1, Scalar, LO, GO)
{
  //we are now in a class method declared by the above macro, and
  //that method has these input arguments:
  //Teuchos::FancyOStream& out, bool& success

=======
template<typename Scalar, typename LO, typename GO>
void Ifpack2RILUKSingleProcess_test1 (bool& success, Teuchos::FancyOStream& out, const IlukImplTypeDetails::Enum ilukimplType) {
>>>>>>> 4103bf6c
  using Kokkos::Details::ArithTraits;
  using Teuchos::RCP;
  using std::endl;
  typedef Tpetra::Map<LO, GO, Node> map_type;
  typedef Tpetra::CrsMatrix<Scalar,LO,GO,Node> crs_matrix_type;
  typedef Tpetra::MultiVector<Scalar,LO,GO,Node> MV;
  typedef Tpetra::RowMatrix<Scalar,LO,GO,Node> row_matrix_type;
  typedef Teuchos::ScalarTraits<Scalar> STS;
  typedef typename MV::impl_scalar_type val_type;
  typedef typename Kokkos::Details::ArithTraits<val_type>::mag_type mag_type;
  typedef typename map_type::device_type device_type;
  const mag_type oneMag = ArithTraits<mag_type>::one ();
  const mag_type twoMag = oneMag + oneMag;
<<<<<<< HEAD

  out << "Ifpack2::RILUK: Test1" << endl;
=======

  if (ilukimplType == IlukImplTypeDetails::Serial)
    out << "Ifpack2::RILUK: Test1 -- Serial" << endl;
  else
    out << "Ifpack2::RILUK: Test1 -- Kokkos Kernels SPILUK" << endl;

>>>>>>> 4103bf6c
  Teuchos::OSTab tab1 (out);

  const global_size_t num_rows_per_proc = 5;
  RCP<const map_type> rowmap =
    tif_utest::create_tpetra_map<LO, GO, Node> (num_rows_per_proc);

  if (rowmap->getComm ()->getSize () > 1) {
    out << "This test may only be run in serial "
      "or with a single MPI process." << endl;
    return;
  }

  out << "Creating matrix" << endl;
  RCP<const crs_matrix_type> crsmatrix =
    tif_utest::create_test_matrix2<Scalar,LO,GO,Node>(rowmap);

<<<<<<< HEAD
  out << "Creating preconditioner" << endl;
  Ifpack2::RILUK<row_matrix_type> prec (crsmatrix);

  out << "Setting preconditioner's parameters" << endl;
  Teuchos::ParameterList params;
  params.set ("fact: iluk level-of-fill", 1);
  params.set ("fact: iluk level-of-overlap", 0);
  TEST_NOTHROW(prec.setParameters(params));

  out << "Calling initialize() and compute()" << endl;
  prec.initialize();
  prec.compute();

  out << "Creating test problem" << endl;
  MV x (rowmap, 2);
  MV y (rowmap, 2);
  x.putScalar (STS::one ());

  out << "Calling crsmatrix->apply(x, y)" << endl;
  crsmatrix->apply(x,y);

  out << "Calling prec.apply(y, x)" << endl;
  //apply the preconditioner to y, putting ~A^-1*y in x
  //(this should set x back to 1's)
  prec.apply(y, x);

  //x should be full of 1's now.
  out << "Checking result" << endl;

  // Useful things for comparing results.
  Kokkos::View<mag_type*, device_type> norms ("norms", x.getNumVectors ());
  auto norms_h = Kokkos::create_mirror_view (norms);
  MV diff (x.getMap (), x.getNumVectors ());

  {
    // FIXME (mfh 04 Oct 2016) This is the bound that I found here
    // when I fixed this test.  Not sure if it's sensible.
    const mag_type bound = twoMag * ArithTraits<val_type>::eps ();

    diff.putScalar (STS::one ());
    diff.update (STS::one (), x, -STS::one ());
    diff.normInf (norms);
    Kokkos::deep_copy (norms_h, norms);
    for (LO j = 0; j < static_cast<LO> (norms_h.extent (0)); ++j) {
      const mag_type absVal = ArithTraits<mag_type>::abs (norms_h(j));
      TEST_ASSERT( absVal <= bound );
      if (absVal > bound) {
        out << "\\| x(:," << j << ") - 1 \\|_{\\infty} = "
            << absVal << " > " << bound
            << "; the norm equals " << norms_h(j)
            << endl;
      }
    }
  }

  auto test_alpha_beta = [&] (const Scalar& alpha, const Scalar& beta,
                              const Teuchos::ETransp& mode) {
    out << "Testing apply() for alpha = " << alpha
        << " and beta = " << beta << endl;
    const Scalar x_magic_number = -0.42;
    x.putScalar (x_magic_number);
    crsmatrix->apply (x, y, mode);
    MV z = Tpetra::createCopy (x);
    const Scalar z_magic_number = 2.1;
    z.putScalar (z_magic_number);
    // z = beta z + alpha inv(A) y
    //   = beta z + alpha x
    //   = (beta z_magic_number + alpha x_magic_number) 1s
    prec.apply(y, z, mode, alpha, beta);

    MV z_true = Tpetra::createCopy (x);
    const Scalar z_true_scalar = beta*z_magic_number + alpha*x_magic_number;
    z_true.putScalar(z_true_scalar);

    {
      // FIXME (mfh 04 Oct 2016) This is the bound that I found here
      // when I fixed this test.  Not sure if it's sensible.
      const mag_type bound = 10.0 * ArithTraits<val_type>::eps ();

      diff.putScalar (z_true_scalar);
      diff.update (STS::one (), z, -STS::one ());
      diff.normInf (norms);
      Kokkos::deep_copy (norms_h, norms);

=======
  //----------------Default trisolver----------------//
  {
    out << "Creating preconditioner" << endl;
    Ifpack2::RILUK<row_matrix_type> prec (crsmatrix);
    
    out << "Setting preconditioner's parameters" << endl;
    Teuchos::ParameterList params;
    params.set ("fact: iluk level-of-fill", 1);
    params.set ("fact: iluk level-of-overlap", 0);
    if (ilukimplType == IlukImplTypeDetails::KSPILUK)
      params.set("fact: type", "KSPILUK");
    TEST_NOTHROW(prec.setParameters(params));
    
    out << "Calling initialize() and compute()" << endl;
    prec.initialize();
    prec.compute();
    
    out << "Creating test problem" << endl;
    MV x (rowmap, 2);
    MV y (rowmap, 2);
    x.putScalar (STS::one ());
    
    out << "Calling crsmatrix->apply(x, y)" << endl;
    crsmatrix->apply(x,y);
    
    out << "Calling prec.apply(y, x)" << endl;
    //apply the preconditioner to y, putting ~A^-1*y in x
    //(this should set x back to 1's)
    prec.apply(y, x);
    
    //x should be full of 1's now.
    out << "Checking result" << endl;
    
    // Useful things for comparing results.
    Kokkos::View<mag_type*, device_type> norms ("norms", x.getNumVectors ());
    auto norms_h = Kokkos::create_mirror_view (norms);
    MV diff (x.getMap (), x.getNumVectors ());
    
    {
      // FIXME (mfh 04 Oct 2016) This is the bound that I found here
      // when I fixed this test.  Not sure if it's sensible.
      const mag_type bound = twoMag * ArithTraits<val_type>::eps ();
    
      diff.putScalar (STS::one ());
      diff.update (STS::one (), x, -STS::one ());
      diff.normInf (norms);
      Kokkos::deep_copy (norms_h, norms);
      for (LO j = 0; j < static_cast<LO> (norms_h.extent (0)); ++j) {
        const mag_type absVal = ArithTraits<mag_type>::abs (norms_h(j));
        TEST_ASSERT( absVal <= bound );
        if (absVal > bound) {
          out << "\\| x(:," << j << ") - 1 \\|_{\\infty} = "
              << absVal << " > " << bound
              << "; the norm equals " << norms_h(j)
              << endl;
        }
      }
    }
    
    auto test_alpha_beta = [&] (const Scalar& alpha, const Scalar& beta,
                                const Teuchos::ETransp& mode) {
      out << "Testing apply() for alpha = " << alpha
          << " and beta = " << beta << endl;
      const Scalar x_magic_number = -0.42;
      x.putScalar (x_magic_number);
      crsmatrix->apply (x, y, mode);
      MV z = Tpetra::createCopy (x);
      const Scalar z_magic_number = 2.1;
      z.putScalar (z_magic_number);
      // z = beta z + alpha inv(A) y
      //   = beta z + alpha x
      //   = (beta z_magic_number + alpha x_magic_number) 1s
      prec.apply(y, z, mode, alpha, beta);
    
      MV z_true = Tpetra::createCopy (x);
      const Scalar z_true_scalar = beta*z_magic_number + alpha*x_magic_number;
      z_true.putScalar(z_true_scalar);
    
      {
        // FIXME (mfh 04 Oct 2016) This is the bound that I found here
        // when I fixed this test.  Not sure if it's sensible.
        const mag_type bound = 10.0 * ArithTraits<val_type>::eps ();
    
        diff.putScalar (z_true_scalar);
        diff.update (STS::one (), z, -STS::one ());
        diff.normInf (norms);
        Kokkos::deep_copy (norms_h, norms);
    
        for (LO j = 0; j < static_cast<LO> (norms_h.extent (0)); ++j) {
          const mag_type absVal = ArithTraits<mag_type>::abs (norms_h(j));
          TEST_ASSERT( absVal <= bound );
          if (absVal > bound) {
            out << "\\| x(:," << j << ") - 1 \\|_{\\infty} = "
                << absVal << " > " << bound
                << "; the norm equals " << norms_h(j)
                << endl;
          }
        }
      }
    };
    
    for (const auto mode : {Teuchos::NO_TRANS, Teuchos::TRANS}) {
      test_alpha_beta(0.0, 0.0, mode);
      test_alpha_beta(2.0, 0.0, mode);
      test_alpha_beta(0.0, -1.5, mode);
      test_alpha_beta(-0.42, 4.2, mode);
    }
  }
  //----------------Kokkos Kernels SPTRSV----------------//
  {
    out << "Creating preconditioner" << endl;
    Ifpack2::RILUK<row_matrix_type> prec (crsmatrix);
    
    out << "Setting preconditioner's parameters" << endl;
    Teuchos::ParameterList params;
    params.set ("fact: iluk level-of-fill", 1);
    params.set ("fact: iluk level-of-overlap", 0);
    if (ilukimplType == IlukImplTypeDetails::KSPILUK)
      params.set("fact: type", "KSPILUK");
    params.set("trisolver: type", "KSPTRSV");
    TEST_NOTHROW(prec.setParameters(params));
    
    out << "Calling initialize() and compute()" << endl;
    prec.initialize();
    prec.compute();
    
    out << "Creating test problem" << endl;
    MV x (rowmap, 2);
    MV y (rowmap, 2);
    x.putScalar (STS::one ());
    
    out << "Calling crsmatrix->apply(x, y)" << endl;
    crsmatrix->apply(x,y);
    
    out << "Calling prec.apply(y, x)" << endl;
    //apply the preconditioner to y, putting ~A^-1*y in x
    //(this should set x back to 1's)
    prec.apply(y, x);
    
    //x should be full of 1's now.
    out << "Checking result" << endl;
    
    // Useful things for comparing results.
    Kokkos::View<mag_type*, device_type> norms ("norms", x.getNumVectors ());
    auto norms_h = Kokkos::create_mirror_view (norms);
    MV diff (x.getMap (), x.getNumVectors ());
    
    {
      // FIXME (mfh 04 Oct 2016) This is the bound that I found here
      // when I fixed this test.  Not sure if it's sensible.
      const mag_type bound = twoMag * ArithTraits<val_type>::eps ();
    
      diff.putScalar (STS::one ());
      diff.update (STS::one (), x, -STS::one ());
      diff.normInf (norms);
      Kokkos::deep_copy (norms_h, norms);
>>>>>>> 4103bf6c
      for (LO j = 0; j < static_cast<LO> (norms_h.extent (0)); ++j) {
        const mag_type absVal = ArithTraits<mag_type>::abs (norms_h(j));
        TEST_ASSERT( absVal <= bound );
        if (absVal > bound) {
          out << "\\| x(:," << j << ") - 1 \\|_{\\infty} = "
              << absVal << " > " << bound
              << "; the norm equals " << norms_h(j)
              << endl;
        }
      }
    }
<<<<<<< HEAD
  };

  for (const auto mode : {Teuchos::NO_TRANS, Teuchos::TRANS}) {
    test_alpha_beta(0.0, 0.0, mode);
    test_alpha_beta(2.0, 0.0, mode);
    test_alpha_beta(0.0, -1.5, mode);
    test_alpha_beta(-0.42, 4.2, mode);
  }

=======
    
    auto test_alpha_beta = [&] (const Scalar& alpha, const Scalar& beta,
                                const Teuchos::ETransp& mode) {
      out << "Testing apply() for alpha = " << alpha
          << " and beta = " << beta << endl;
      const Scalar x_magic_number = -0.42;
      x.putScalar (x_magic_number);
      crsmatrix->apply (x, y, mode);
      MV z = Tpetra::createCopy (x);
      const Scalar z_magic_number = 2.1;
      z.putScalar (z_magic_number);
      // z = beta z + alpha inv(A) y
      //   = beta z + alpha x
      //   = (beta z_magic_number + alpha x_magic_number) 1s
      prec.apply(y, z, mode, alpha, beta);
    
      MV z_true = Tpetra::createCopy (x);
      const Scalar z_true_scalar = beta*z_magic_number + alpha*x_magic_number;
      z_true.putScalar(z_true_scalar);
    
      {
        // FIXME (mfh 04 Oct 2016) This is the bound that I found here
        // when I fixed this test.  Not sure if it's sensible.
        const mag_type bound = 10.0 * ArithTraits<val_type>::eps ();
    
        diff.putScalar (z_true_scalar);
        diff.update (STS::one (), z, -STS::one ());
        diff.normInf (norms);
        Kokkos::deep_copy (norms_h, norms);
    
        for (LO j = 0; j < static_cast<LO> (norms_h.extent (0)); ++j) {
          const mag_type absVal = ArithTraits<mag_type>::abs (norms_h(j));
          TEST_ASSERT( absVal <= bound );
          if (absVal > bound) {
            out << "\\| x(:," << j << ") - 1 \\|_{\\infty} = "
                << absVal << " > " << bound
                << "; the norm equals " << norms_h(j)
                << endl;
          }
        }
      }
    };
    
    for (const auto mode : {Teuchos::NO_TRANS, Teuchos::TRANS}) {
      test_alpha_beta(0.0, 0.0, mode);
      test_alpha_beta(2.0, 0.0, mode);
      test_alpha_beta(0.0, -1.5, mode);
      test_alpha_beta(-0.42, 4.2, mode);
    }
  }
>>>>>>> 4103bf6c
  out << "Done with test" << endl;
}
	
TEUCHOS_UNIT_TEST_TEMPLATE_3_DECL(Ifpack2RILUKSingleProcess, Test0, Scalar, LO, GO)
{
  Ifpack2RILUKSingleProcess_test0<Scalar, LO, GO> (success, out, IlukImplTypeDetails::Serial);
  Ifpack2RILUKSingleProcess_test0<Scalar, LO, GO> (success, out, IlukImplTypeDetails::KSPILUK);
}

TEUCHOS_UNIT_TEST_TEMPLATE_3_DECL(Ifpack2RILUKSingleProcess, Test1, Scalar, LO, GO)
{
  Ifpack2RILUKSingleProcess_test1<Scalar, LO, GO> (success, out, IlukImplTypeDetails::Serial);
  Ifpack2RILUKSingleProcess_test1<Scalar, LO, GO> (success, out, IlukImplTypeDetails::KSPILUK);
}

TEUCHOS_UNIT_TEST_TEMPLATE_3_DECL(Ifpack2RILUKSingleProcess, FillLevel, Scalar, LO, GO)
{
  // Test that ILU(k) computes correct factors in serial for fill levels 0 to 5.
  // This test does nothing in parallel.
  // 1) Create a banded matrix A with bandwidth equal to lof+2.
  //    Nonzero off-diagonals are subdiagonals +/-1 and +/-(lof+2).
  //    The matrix has 4's on the main diagonal, -1's on off-diagonals.
  // 2) Compute ILU(lof) of A.
  // 3) The incomplete factors should be equal to those of an exact LU decomposition without pivoting.
  //    Note that Ifpack2 stores the inverse of the diagonal separately and scales U.

  using Teuchos::RCP;
  using std::endl;
  typedef Tpetra::MultiVector<Scalar,LO,GO,Node>                multivector_type;
  typedef Tpetra::Vector<Scalar,LO,GO,Node>                     vector_type;
  typedef Tpetra::CrsMatrix<Scalar,LO,GO,Node>                  crs_matrix_type;
  typedef Tpetra::RowMatrix<Scalar,LO,GO,Node>                  row_matrix_type;
  typedef Tpetra::MatrixMarket::Reader<crs_matrix_type>         reader_type;
  typedef typename Teuchos::ScalarTraits<Scalar>::magnitudeType magnitudeType;
  typedef Tpetra::Map<LO,GO,Node>                               map_type;
  typedef Teuchos::ScalarTraits<Scalar>                         TST;

  out << "Ifpack2::RILUK: FillLevel" << endl;

  RCP<const Teuchos::Comm<int> > comm = Tpetra::getDefaultComm();

  if (comm->getSize() > 1) {
    out << endl << "This test is only meaningful in serial." << endl;
    return;
  }

  global_size_t num_rows_per_proc = 10;
  const RCP<const Tpetra::Map<LO,GO,Node> > rowmap =
    tif_utest::create_tpetra_map<LO,GO,Node>(num_rows_per_proc);

<<<<<<< HEAD
  for (GO lof=0; lof<6; ++lof) {

    RCP<const crs_matrix_type > crsmatrix = tif_utest::create_banded_matrix<Scalar,LO,GO,Node>(rowmap,lof+2);
    //std::string aFile = "A_bw=" + Teuchos::toString(lof+2) + ".mm";
    //RCP<crs_matrix_type> crsmatrix = reader_type::readSparseFile (aFile, comm);
    //crsmatrix->describe(out,Teuchos::VERB_EXTREME);
    Ifpack2::RILUK<row_matrix_type> prec(crsmatrix);

    Teuchos::ParameterList params;
    params.set("fact: iluk level-of-fill", lof);
    params.set("fact: iluk level-of-overlap", 0);
    params.set("fact: iluk overalloc", 1.01); // Use non-default only to test
                                              // matrix resizing in IlukGraph;
                                              // Usually, 1.01 is too small;
                                              // default value should be used.

    prec.setParameters(params);
    prec.initialize();
    prec.compute();
    //extract incomplete factors
    const crs_matrix_type &iL = prec.getL();
    const crs_matrix_type &iU = prec.getU();
    const multivector_type &iD = prec.getD();

    ////if (lof==0)
    //{
    //  Tpetra::MatrixMarket::Writer<crs_matrix_type>::writeSparseFile("check_A.mm",crsmatrix);
    //  std::string outfile = "check_iL_bw=" + Teuchos::toString(lof+2) + ".mm";
    //  Tpetra::MatrixMarket::Writer<crs_matrix_type>::writeSparseFile(outfile,rcpFromRef(iL));
    //  outfile = "check_iU_bw=" + Teuchos::toString(lof+2) + ".mm";
    //  Tpetra::MatrixMarket::Writer<crs_matrix_type>::writeSparseFile(outfile,rcpFromRef(iU));
    //  outfile = "check_iD_bw=" + Teuchos::toString(lof+2) + ".mm";
    //  Tpetra::MatrixMarket::Writer<crs_matrix_type>::writeDenseFile(outfile,rcpFromRef(iD));
    //}

    //read L,U, and D factors from file
    std::string lFile = "Lfactor_bw" + Teuchos::toString(lof+2) + ".mm";
    std::string uFile = "Ufactor_bw" + Teuchos::toString(lof+2) + ".mm";
    std::string dFile = "Dfactor_bw" + Teuchos::toString(lof+2) + ".mm";
    out << "reading " << lFile << ", " << uFile << ", " << dFile << std::endl;
    RCP<crs_matrix_type> L = reader_type::readSparseFile (lFile, comm);
    RCP<crs_matrix_type> U = reader_type::readSparseFile (uFile, comm);
    RCP<const map_type> rm = U->getRowMap();
    RCP<multivector_type> D = reader_type::readVectorFile (dFile, comm, rm);

    //compare factors
    out << "bandwidth = " << lof+2 << ", lof = " << lof << std::endl;
    D->update(TST::one(),iD,-TST::one());
    RCP<crs_matrix_type> matdiff = Tpetra::MatrixMatrix::add(1.,false,*L,-1.,false,iL);
    magnitudeType mag = matdiff->getFrobeniusNorm();
    out << "||L - iL||_fro = " << mag << std::endl;
    TEST_EQUALITY(mag < 1e-12, true);
    out << std::endl;
    matdiff = Tpetra::MatrixMatrix::add(1.,false,*U,-1.,false,iU);
    mag = matdiff->getFrobeniusNorm();
    out << "||U - iU||_fro = " << mag << std::endl;
    TEST_EQUALITY(mag < 1e-12, true);
    out << std::endl;
    Teuchos::Array<magnitudeType> norms(1);
    D->norm2(norms);
    out << "||inverse(D) - inverse(iD)||_2 = " << norms[0] << std::endl;
    TEST_EQUALITY(norms[0] < 1e-12, true);
    out << std::endl;
  } //for (GO lof=0; lof<6; ++lof)
=======
  for (GO impltype=0; impltype<2; ++impltype) {
    for (GO lof=0; lof<6; ++lof) {
      RCP<const crs_matrix_type > crsmatrix = tif_utest::create_banded_matrix<Scalar,LO,GO,Node>(rowmap,lof+2);
      //std::string aFile = "A_bw=" + Teuchos::toString(lof+2) + ".mm";
      //RCP<crs_matrix_type> crsmatrix = reader_type::readSparseFile (aFile, comm);
      //crsmatrix->describe(out,Teuchos::VERB_EXTREME);
      Ifpack2::RILUK<row_matrix_type> prec(crsmatrix);
    
      Teuchos::ParameterList params;
      params.set("fact: iluk level-of-fill", lof);
      params.set("fact: iluk level-of-overlap", 0);
      params.set("fact: iluk overalloc", 1.01); // Use non-default only to test
                                                // matrix resizing in IlukGraph;
                                                // Usually, 1.01 is too small;
                                                // default value should be used.
      if (impltype == 1)
        params.set("fact: type", "KSPILUK");
      prec.setParameters(params);
      prec.initialize();
      prec.compute();
      //extract incomplete factors
      const crs_matrix_type &iL = prec.getL();
      const crs_matrix_type &iU = prec.getU();
    
      Teuchos::RCP<crs_matrix_type> iLn;
      Teuchos::RCP<crs_matrix_type> iUn;
      Teuchos::RCP<vector_type> iDn;
  
      if (impltype == 0) {
        const vector_type &iD = prec.getD();
        iLn = rcp (new crs_matrix_type (iL));
        iUn = rcp (new crs_matrix_type (iU));
        iDn = rcp (new vector_type (iD));
      }
      else {
        iDn = Teuchos::rcp (new vector_type (rowmap));
        remove_diags_and_scale(iL, iU, iLn, iUn, iDn);
      }

      //read L,U, and D factors from file
      std::string lFile = "Lfactor_bw" + Teuchos::toString(lof+2) + ".mm";
      std::string uFile = "Ufactor_bw" + Teuchos::toString(lof+2) + ".mm";
      std::string dFile = "Dfactor_bw" + Teuchos::toString(lof+2) + ".mm";
      out << "reading " << lFile << ", " << uFile << ", " << dFile << std::endl;
      RCP<crs_matrix_type> L = reader_type::readSparseFile (lFile, comm);
      RCP<crs_matrix_type> U = reader_type::readSparseFile (uFile, comm);
      RCP<const map_type> rm = U->getRowMap();
      RCP<multivector_type> D = reader_type::readVectorFile (dFile, comm, rm);
      
      //compare factors
      out << "bandwidth = " << lof+2 << ", lof = " << lof << std::endl;
      D->update(TST::one(),*iDn,-TST::one());
      RCP<crs_matrix_type> matdiff = Tpetra::MatrixMatrix::add(1.,false,*L,-1.,false,*iLn);
      magnitudeType mag = matdiff->getFrobeniusNorm();
      out << "||L - iL||_fro = " << mag << std::endl;
      TEST_EQUALITY(mag < 1e-12, true);
      out << std::endl;
      matdiff = Tpetra::MatrixMatrix::add(1.,false,*U,-1.,false,*iUn);
      mag = matdiff->getFrobeniusNorm();
      out << "||U - iU||_fro = " << mag << std::endl;
      TEST_EQUALITY(mag < 1e-12, true);
      out << std::endl;
      Teuchos::Array<magnitudeType> norms(1);
      D->norm2(norms);
      out << "||inverse(D) - inverse(iD)||_2 = " << norms[0] << std::endl;
      TEST_EQUALITY(norms[0] < 1e-12, true);
      out << std::endl;
    } //for (GO lof=0; lof<6; ++lof)
  }
>>>>>>> 4103bf6c
} // unit test FillLevel()

TEUCHOS_UNIT_TEST_TEMPLATE_3_DECL(Ifpack2RILUKSingleProcess, IgnoreRowMapGIDs, Scalar, LO, GO)
{
  // Test that ILU(k) ignores ordering of GIDs in the matrix rowmap.  This test is a virtual duplicate
  // of the test "FillLevel", with the exception that the row map GIDs are permuted.
  // This test is associated with bug#6033.
  //
  // This test does nothing in parallel.
  //
  // 1) Create a banded matrix A with bandwidth equal to lof+2.
  //    Nonzero off-diagonals are subdiagonals +/-1 and +/-(lof+2).
  //    The matrix has 4's on the main diagonal, -1's on off-diagonals.
  // 2) Compute ILU(lof) of A.
  // 3) The incomplete factors should be equal to those of an exact LU decomposition without pivoting.
  //    Note that Ifpack2 stores the inverse of the diagonal separately and scales U.

  using Teuchos::RCP;
  using std::endl;
  typedef Tpetra::CrsMatrix<Scalar,LO,GO,Node> crs_matrix_type;
  typedef Tpetra::MultiVector<Scalar,LO,GO,Node> multivector_type;
  typedef Tpetra::Vector<Scalar,LO,GO,Node> vector_type;
  typedef Tpetra::RowMatrix<Scalar,LO,GO,Node> row_matrix_type;
  typedef Tpetra::MatrixMarket::Reader<crs_matrix_type> reader_type;
  typedef typename Teuchos::ScalarTraits<Scalar>::magnitudeType magnitudeType;
  typedef Tpetra::Map<LO,GO,Node>                               map_type;
  typedef Teuchos::ScalarTraits<Scalar>                         TST;
  const global_size_t INVALID = Teuchos::OrdinalTraits<global_size_t>::invalid ();

  out << "Ifpack2::RILUK: IgnoreRowMapGIDs" << endl;

  RCP<const Teuchos::Comm<int> > comm = Tpetra::getDefaultComm();

  if (comm->getSize() > 1) {
    out << endl << "This test is only meaningful in serial." << endl;
    return;
  }

  global_size_t num_rows_per_proc = 10;
  const RCP<const Tpetra::Map<LO,GO,Node> > rowMap =
    tif_utest::create_tpetra_map<LO,GO,Node>(num_rows_per_proc);

  //Create a permuted row map.  The first entry is the same as the original row map,
  //the remainder are in descending order.
  Teuchos::ArrayView<const GO> GIDs = rowMap->getNodeElementList();
  Teuchos::Array<GO> permutedGIDs(GIDs.size());
  Teuchos::Array<GO> origToPerm(GIDs.size());
  permutedGIDs[0] = GIDs[0];
  origToPerm[0] = 0;
  for (GO i=1; i<GIDs.size(); ++i) {
    permutedGIDs[i] = GIDs[GIDs.size()-i];
    origToPerm[GIDs[GIDs.size()-i]] = i;
  }
  const LO indexBase = 0;
  Teuchos::RCP<const map_type> permRowMap = Teuchos::rcp(new map_type(INVALID, permutedGIDs(), indexBase, comm));

  for (GO impltype=0; impltype<2; ++impltype) {  
    for (GO lof=0; lof<6; ++lof) {
    
      RCP<const crs_matrix_type > crsmatrix = tif_utest::create_banded_matrix<Scalar,LO,GO,Node>(rowMap,lof+2);
    
      //Copy the banded matrix into a new matrix with permuted row map GIDs.
      //This matrix will have the sparsity pattern as the original matrix.
      RCP<crs_matrix_type> permutedMatrix = Teuchos::rcp(new crs_matrix_type(permRowMap, 5));
      Teuchos::Array<GO> Inds(5);
      Teuchos::Array<GO> pInds(5);
      Teuchos::Array<Scalar>        Vals(5);
      Teuchos::Array<Scalar>        pVals(5);
      size_t numEntries;
      for (global_size_t i=0; i<num_rows_per_proc; ++i) {
        crsmatrix->getGlobalRowCopy(i,Inds(),Vals(),numEntries);
        pInds.resize(numEntries);
        pVals.resize(numEntries);
        for (size_t j=0; j<numEntries; ++j) {
          pInds[j] = origToPerm[Inds[j]];
          pVals[j] = Vals[j];
        }
        permutedMatrix->insertGlobalValues(origToPerm[i],pInds(),pVals());
      }
      permutedMatrix->fillComplete();
    
      Ifpack2::RILUK<row_matrix_type> prec(Teuchos::as< RCP<const crs_matrix_type> >(permutedMatrix));
    
      Teuchos::ParameterList params;
      params.set("fact: iluk level-of-fill", lof);
      params.set("fact: iluk level-of-overlap", 0);
      if (impltype == 1)
        params.set("fact: type", "KSPILUK");
    
      prec.setParameters(params);
      prec.initialize();
      prec.compute();
      //extract incomplete factors
      const crs_matrix_type &iL = prec.getL();
      const crs_matrix_type &iU = prec.getU();
    
      Teuchos::RCP<crs_matrix_type> iLn;
      Teuchos::RCP<crs_matrix_type> iUn;
      Teuchos::RCP<vector_type> iDn;
  
      if (impltype == 0) {
        const vector_type &iD = prec.getD();
        iLn = rcp (new crs_matrix_type (iL));
        iUn = rcp (new crs_matrix_type (iU));
        iDn = rcp (new vector_type (iD));
      }
      else {
        iDn = Teuchos::rcp (new vector_type (rowMap));
        remove_diags_and_scale(iL, iU, iLn, iUn, iDn);
      }
<<<<<<< HEAD
      permutedMatrix->insertGlobalValues(origToPerm[i],pInds(),pVals());
    }
    permutedMatrix->fillComplete();

    Ifpack2::RILUK<row_matrix_type> prec(Teuchos::as< RCP<const crs_matrix_type> >(permutedMatrix));

    Teuchos::ParameterList params;
    params.set("fact: iluk level-of-fill", lof);
    params.set("fact: iluk level-of-overlap", 0);

    prec.setParameters(params);
    prec.initialize();
    prec.compute();
    //extract incomplete factors
    const crs_matrix_type &iL = prec.getL();
    const crs_matrix_type &iU = prec.getU();
    const multivector_type &iD = prec.getD();

    //read L,U, and D factors from file
    std::string lFile = "Lfactor_bw" + Teuchos::toString(lof+2) + ".mm";
    std::string uFile = "Ufactor_bw" + Teuchos::toString(lof+2) + ".mm";
    std::string dFile = "Dfactor_bw" + Teuchos::toString(lof+2) + ".mm";
    out << "reading " << lFile << ", " << uFile << ", " << dFile << std::endl;
    RCP<crs_matrix_type> L = reader_type::readSparseFile (lFile, comm);
    RCP<crs_matrix_type> U = reader_type::readSparseFile (uFile, comm);
    RCP<const map_type> rm = U->getRowMap();

    //Compare factors.  We can't use the Frobenius norm, as it uses GIDs.
    //Instead, we use the trick of multiply by the same random vector and comparing the
    //two norm of the results.  One of the random vectors is based on the original rowmap,
    //the other on the permuted row map.  Both contain the same random entries.
    multivector_type randVec(rowMap,1);
    randVec.randomize();
    multivector_type permRandVec(permRowMap,1);
    Teuchos::ArrayRCP<const Scalar> data  = randVec.getData(0);
    Teuchos::ArrayRCP<Scalar> pdata = permRandVec.getDataNonConst(0);
    for (global_size_t i=0; i<num_rows_per_proc; ++i)
      pdata[i] = data[i];
    data = pdata = Teuchos::null;

    out << "bandwidth = " << lof+2 << ", lof = " << lof << std::endl;
    multivector_type permResult(permRowMap,1);
    iL.apply(permRandVec,permResult);
    Teuchos::Array<magnitudeType> n1(1);
    permResult.norm2(n1);

    multivector_type result(rowMap,1);
    L->apply(randVec,result);
    Teuchos::Array<magnitudeType> n2(1);
    result.norm2(n2);

    out << "||L*randvec||_2 - ||iL*randvec||_2 = " << n1[0]-n2[0] << std::endl;
    TEST_EQUALITY(n1[0]-n2[0] < 1e-6, true);
    out << std::endl;

    iU.apply(permRandVec,permResult);
    permResult.norm2(n1);

    U->apply(randVec,result);
    result.norm2(n2);

    out << "||U*randvec||_2 - ||iU*randvec||_2 = " << n1[0]-n2[0] << std::endl;
    {
      typedef typename TST::magnitudeType MT;
      // Heuristic for rounding error: machine epsilon times square
      // root of the number of floating-point operations.
      const MT tol = TST::eps () * TST::squareroot (static_cast<MT> (result.getGlobalLength ()));
      TEST_ASSERT( n1[0]-n2[0] < tol );
    }
    out << std::endl;

    RCP<multivector_type> D = reader_type::readVectorFile (dFile, comm, rm);
    D->update(TST::one(),iD,-TST::one());
    Teuchos::Array<magnitudeType> norms(1);
    D->norm2(norms);
    out << "||inverse(D) - inverse(iD)||_2 = " << norms[0] << std::endl;
    TEST_EQUALITY(norms[0] < 1e-7, true);
    out << std::endl;

  } //for (GO lof=0; lof<6; ++lof)

=======
>>>>>>> 4103bf6c

      //read L,U, and D factors from file
      std::string lFile = "Lfactor_bw" + Teuchos::toString(lof+2) + ".mm";
      std::string uFile = "Ufactor_bw" + Teuchos::toString(lof+2) + ".mm";
      std::string dFile = "Dfactor_bw" + Teuchos::toString(lof+2) + ".mm";
      out << "reading " << lFile << ", " << uFile << ", " << dFile << std::endl;
      RCP<crs_matrix_type> L = reader_type::readSparseFile (lFile, comm);
      RCP<crs_matrix_type> U = reader_type::readSparseFile (uFile, comm);
      RCP<const map_type> rm = U->getRowMap();
      
      //Compare factors.  We can't use the Frobenius norm, as it uses GIDs.
      //Instead, we use the trick of multiply by the same random vector and comparing the
      //two norm of the results.  One of the random vectors is based on the original rowmap,
      //the other on the permuted row map.  Both contain the same random entries.
      multivector_type randVec(rowMap,1);
      randVec.randomize();
      multivector_type permRandVec(permRowMap,1);
      Teuchos::ArrayRCP<const Scalar> data  = randVec.getData(0);
      Teuchos::ArrayRCP<Scalar> pdata = permRandVec.getDataNonConst(0);
      for (global_size_t i=0; i<num_rows_per_proc; ++i)
        pdata[i] = data[i];
      data = pdata = Teuchos::null;
      
      out << "bandwidth = " << lof+2 << ", lof = " << lof << std::endl;
      multivector_type permResult(permRowMap,1);
      iLn->apply(permRandVec,permResult);
      Teuchos::Array<magnitudeType> n1(1);
      permResult.norm2(n1);
      
      multivector_type result(rowMap,1);
      L->apply(randVec,result);
      Teuchos::Array<magnitudeType> n2(1);
      result.norm2(n2);
      
      out << "||L*randvec||_2 - ||iL*randvec||_2 = " << n1[0]-n2[0] << std::endl;
      TEST_EQUALITY(n1[0]-n2[0] < 1e-6, true);
      out << std::endl;

      iUn->apply(permRandVec,permResult);
      permResult.norm2(n1);
      
      U->apply(randVec,result);
      result.norm2(n2);
      
      out << "||U*randvec||_2 - ||iU*randvec||_2 = " << n1[0]-n2[0] << std::endl;
      {
        typedef typename TST::magnitudeType MT;
        // Heuristic for rounding error: machine epsilon times square
        // root of the number of floating-point operations.
        const MT tol = TST::eps () * TST::squareroot (static_cast<MT> (result.getGlobalLength ()));
        TEST_ASSERT( n1[0]-n2[0] < tol );
      }
      out << std::endl;
      
      RCP<multivector_type> D = reader_type::readVectorFile (dFile, comm, rm);
	  D->update(TST::one(),*iDn,-TST::one());
      Teuchos::Array<magnitudeType> norms(1);
      D->norm2(norms);
      out << "||inverse(D) - inverse(iD)||_2 = " << norms[0] << std::endl;
      TEST_EQUALITY(norms[0] < 1e-7, true);
      out << std::endl;

    } //for (GO lof=0; lof<6; ++lof)
  }
} //unit test IgnoreRowMapGIDs()

TEUCHOS_UNIT_TEST_TEMPLATE_3_DECL(Ifpack2RILUKSingleProcess, TestGIDConsistency, Scalar, LO, GO)
{
  // Test that ILU(k) throws an exception if the ordering of the GIDs
  // in the row Map is not the same as the ordering of the local GIDs
  // in the column Map.  The ILU(k) setup and algorithm assumes this
  // for the moment.

  // 25April2014 JJH: The local filter appears to fix the column Map in parallel so that it's
  //                  consistently ordered with the row Map.  In otherwords, I can't get this
  //                  test to fail in parallel.  So this check is only necessary in serial.

  using Teuchos::RCP;
  using Teuchos::rcp;
  using std::endl;
  typedef Tpetra::CrsMatrix<Scalar, LO, GO, Node> crs_matrix_type;
  typedef Tpetra::RowMatrix<Scalar, LO, GO, Node> row_matrix_type;
  typedef Tpetra::Map<LO, GO, Node> map_type;
  typedef Tpetra::global_size_t GST;

  out << "Ifpack2::RILUK: TestGIDConsistency" << endl;

  const GST INVALID = Teuchos::OrdinalTraits<GST>::invalid ();
  RCP<const Teuchos::Comm<int> > comm = Tpetra::getDefaultComm ();

  if (comm->getSize () > 1) {
    out << endl << "This test only runs in serial." << endl;
    return;
  }

  // Create matrix: 5 rows per process, 3 entries per row
  const LO indexBase = 0;
  GST numRowsPerProc = 5;
  RCP<map_type> rowMap =
    rcp (new map_type (INVALID, numRowsPerProc, indexBase, comm));

  // Create a column Map with the same GIDs at the row Map, but in
  // permuted order.  The first entry is the same as the row Map, the
  // remainder are in descending order.
  Teuchos::ArrayView<const GO> rowGIDs = rowMap->getNodeElementList ();
  Teuchos::Array<GO> colElements (rowGIDs.size ());
  colElements[0] = rowGIDs[0];
  for (GO i = 1; i < rowGIDs.size (); ++i) {
    colElements[i] = rowGIDs[rowGIDs.size () - i];
  }

  RCP<const map_type> colMap =
    rcp (new map_type (INVALID, colElements (), indexBase, comm));
  RCP<crs_matrix_type> A = rcp (new crs_matrix_type (rowMap, colMap, 3));

  // Construct a nondiagonal matrix.  It's not tridiagonal because of
  // process boundaries.
  const Scalar one = Teuchos::ScalarTraits<Scalar>::one ();
  const Scalar two = one + one;
  Teuchos::Array<GO> col (3);
  Teuchos::Array<Scalar> val (3);
  size_t numLocalElts = rowMap->getNodeNumElements ();
  for (LO l_row = 0; static_cast<size_t> (l_row) < numLocalElts; ++l_row) {
    const GO g_row = rowMap->getGlobalElement (l_row);
    size_t i = 0;
    col[i] = g_row;
    val[i++] = two;
    if (l_row>0) {
      col[i] = rowMap->getGlobalElement (l_row - 1);
      val[i++] = -one;
    }
    if (static_cast<size_t> (l_row) < numLocalElts - 1) {
      col[i] = rowMap->getGlobalElement (l_row + 1);
      val[i++] = -one;
    }
    A->insertGlobalValues (g_row, col (0, i), val (0, i));
  }
  A->fillComplete ();

  RCP<const crs_matrix_type> constA = A;
  
  {
    Ifpack2::RILUK<row_matrix_type> prec (constA);
    
    Teuchos::ParameterList params;
    GO lof = 1;
    params.set ("fact: iluk level-of-fill", lof);
    params.set ("fact: iluk level-of-overlap", 0);
      
    prec.setParameters (params);
    TEST_THROW( prec.initialize (), std::runtime_error);
  }
  {
    Ifpack2::RILUK<row_matrix_type> prec (constA);
    
    Teuchos::ParameterList params;
    GO lof = 1;
    params.set ("fact: iluk level-of-fill", lof);
    params.set ("fact: iluk level-of-overlap", 0);
    params.set ("fact: type", "KSPILUK");
      
    prec.setParameters (params);
    TEST_THROW( prec.initialize (), std::runtime_error);
  }

} // unit test TestGIDConsistency()

//
// Instantiate and run unit tests
//

#define UNIT_TEST_GROUP_SC_LO_GO( SC, LO, GO ) \
  TEUCHOS_UNIT_TEST_TEMPLATE_3_INSTANT( Ifpack2RILUKSingleProcess, Test0, SC, LO, GO ) \
  TEUCHOS_UNIT_TEST_TEMPLATE_3_INSTANT( Ifpack2RILUKSingleProcess, Test1, SC, LO, GO ) \
  TEUCHOS_UNIT_TEST_TEMPLATE_3_INSTANT( Ifpack2RILUKSingleProcess, FillLevel, SC, LO, GO ) \
  TEUCHOS_UNIT_TEST_TEMPLATE_3_INSTANT( Ifpack2RILUKSingleProcess, IgnoreRowMapGIDs, SC, LO, GO ) \
  TEUCHOS_UNIT_TEST_TEMPLATE_3_INSTANT( Ifpack2RILUKSingleProcess, TestGIDConsistency, SC, LO, GO )

// FIXME (21 Oct 2015) There was a FIXME here a while back about
// matrix-matrix add not getting instantiated for Scalar != double.
// Need to fix that to make this test work for Scalar != double.

#ifdef HAVE_TPETRA_INST_DOUBLE
#  define UNIT_TEST_GROUP_LO_GO( LO, GO ) \
     UNIT_TEST_GROUP_SC_LO_GO( double, LO, GO )
#else // NOT HAVE_TPETRA_INST_DOUBLE
#  define UNIT_TEST_GROUP_LO_GO( LO, GO )
#endif // HAVE_TPETRA_INST_DOUBLE

#include "Ifpack2_ETIHelperMacros.h"

IFPACK2_ETI_MANGLING_TYPEDEFS()

IFPACK2_INSTANTIATE_LG( UNIT_TEST_GROUP_LO_GO )

} // namespace (anonymous)
<|MERGE_RESOLUTION|>--- conflicted
+++ resolved
@@ -264,17 +264,8 @@
   }
 }
 
-<<<<<<< HEAD
-TEUCHOS_UNIT_TEST_TEMPLATE_3_DECL(Ifpack2RILUKSingleProcess, Test1, Scalar, LO, GO)
-{
-  //we are now in a class method declared by the above macro, and
-  //that method has these input arguments:
-  //Teuchos::FancyOStream& out, bool& success
-
-=======
 template<typename Scalar, typename LO, typename GO>
 void Ifpack2RILUKSingleProcess_test1 (bool& success, Teuchos::FancyOStream& out, const IlukImplTypeDetails::Enum ilukimplType) {
->>>>>>> 4103bf6c
   using Kokkos::Details::ArithTraits;
   using Teuchos::RCP;
   using std::endl;
@@ -288,17 +279,12 @@
   typedef typename map_type::device_type device_type;
   const mag_type oneMag = ArithTraits<mag_type>::one ();
   const mag_type twoMag = oneMag + oneMag;
-<<<<<<< HEAD
-
-  out << "Ifpack2::RILUK: Test1" << endl;
-=======
 
   if (ilukimplType == IlukImplTypeDetails::Serial)
     out << "Ifpack2::RILUK: Test1 -- Serial" << endl;
   else
     out << "Ifpack2::RILUK: Test1 -- Kokkos Kernels SPILUK" << endl;
 
->>>>>>> 4103bf6c
   Teuchos::OSTab tab1 (out);
 
   const global_size_t num_rows_per_proc = 5;
@@ -315,92 +301,6 @@
   RCP<const crs_matrix_type> crsmatrix =
     tif_utest::create_test_matrix2<Scalar,LO,GO,Node>(rowmap);
 
-<<<<<<< HEAD
-  out << "Creating preconditioner" << endl;
-  Ifpack2::RILUK<row_matrix_type> prec (crsmatrix);
-
-  out << "Setting preconditioner's parameters" << endl;
-  Teuchos::ParameterList params;
-  params.set ("fact: iluk level-of-fill", 1);
-  params.set ("fact: iluk level-of-overlap", 0);
-  TEST_NOTHROW(prec.setParameters(params));
-
-  out << "Calling initialize() and compute()" << endl;
-  prec.initialize();
-  prec.compute();
-
-  out << "Creating test problem" << endl;
-  MV x (rowmap, 2);
-  MV y (rowmap, 2);
-  x.putScalar (STS::one ());
-
-  out << "Calling crsmatrix->apply(x, y)" << endl;
-  crsmatrix->apply(x,y);
-
-  out << "Calling prec.apply(y, x)" << endl;
-  //apply the preconditioner to y, putting ~A^-1*y in x
-  //(this should set x back to 1's)
-  prec.apply(y, x);
-
-  //x should be full of 1's now.
-  out << "Checking result" << endl;
-
-  // Useful things for comparing results.
-  Kokkos::View<mag_type*, device_type> norms ("norms", x.getNumVectors ());
-  auto norms_h = Kokkos::create_mirror_view (norms);
-  MV diff (x.getMap (), x.getNumVectors ());
-
-  {
-    // FIXME (mfh 04 Oct 2016) This is the bound that I found here
-    // when I fixed this test.  Not sure if it's sensible.
-    const mag_type bound = twoMag * ArithTraits<val_type>::eps ();
-
-    diff.putScalar (STS::one ());
-    diff.update (STS::one (), x, -STS::one ());
-    diff.normInf (norms);
-    Kokkos::deep_copy (norms_h, norms);
-    for (LO j = 0; j < static_cast<LO> (norms_h.extent (0)); ++j) {
-      const mag_type absVal = ArithTraits<mag_type>::abs (norms_h(j));
-      TEST_ASSERT( absVal <= bound );
-      if (absVal > bound) {
-        out << "\\| x(:," << j << ") - 1 \\|_{\\infty} = "
-            << absVal << " > " << bound
-            << "; the norm equals " << norms_h(j)
-            << endl;
-      }
-    }
-  }
-
-  auto test_alpha_beta = [&] (const Scalar& alpha, const Scalar& beta,
-                              const Teuchos::ETransp& mode) {
-    out << "Testing apply() for alpha = " << alpha
-        << " and beta = " << beta << endl;
-    const Scalar x_magic_number = -0.42;
-    x.putScalar (x_magic_number);
-    crsmatrix->apply (x, y, mode);
-    MV z = Tpetra::createCopy (x);
-    const Scalar z_magic_number = 2.1;
-    z.putScalar (z_magic_number);
-    // z = beta z + alpha inv(A) y
-    //   = beta z + alpha x
-    //   = (beta z_magic_number + alpha x_magic_number) 1s
-    prec.apply(y, z, mode, alpha, beta);
-
-    MV z_true = Tpetra::createCopy (x);
-    const Scalar z_true_scalar = beta*z_magic_number + alpha*x_magic_number;
-    z_true.putScalar(z_true_scalar);
-
-    {
-      // FIXME (mfh 04 Oct 2016) This is the bound that I found here
-      // when I fixed this test.  Not sure if it's sensible.
-      const mag_type bound = 10.0 * ArithTraits<val_type>::eps ();
-
-      diff.putScalar (z_true_scalar);
-      diff.update (STS::one (), z, -STS::one ());
-      diff.normInf (norms);
-      Kokkos::deep_copy (norms_h, norms);
-
-=======
   //----------------Default trisolver----------------//
   {
     out << "Creating preconditioner" << endl;
@@ -557,7 +457,6 @@
       diff.update (STS::one (), x, -STS::one ());
       diff.normInf (norms);
       Kokkos::deep_copy (norms_h, norms);
->>>>>>> 4103bf6c
       for (LO j = 0; j < static_cast<LO> (norms_h.extent (0)); ++j) {
         const mag_type absVal = ArithTraits<mag_type>::abs (norms_h(j));
         TEST_ASSERT( absVal <= bound );
@@ -569,17 +468,6 @@
         }
       }
     }
-<<<<<<< HEAD
-  };
-
-  for (const auto mode : {Teuchos::NO_TRANS, Teuchos::TRANS}) {
-    test_alpha_beta(0.0, 0.0, mode);
-    test_alpha_beta(2.0, 0.0, mode);
-    test_alpha_beta(0.0, -1.5, mode);
-    test_alpha_beta(-0.42, 4.2, mode);
-  }
-
-=======
     
     auto test_alpha_beta = [&] (const Scalar& alpha, const Scalar& beta,
                                 const Teuchos::ETransp& mode) {
@@ -630,7 +518,6 @@
       test_alpha_beta(-0.42, 4.2, mode);
     }
   }
->>>>>>> 4103bf6c
   out << "Done with test" << endl;
 }
 	
@@ -681,72 +568,6 @@
   const RCP<const Tpetra::Map<LO,GO,Node> > rowmap =
     tif_utest::create_tpetra_map<LO,GO,Node>(num_rows_per_proc);
 
-<<<<<<< HEAD
-  for (GO lof=0; lof<6; ++lof) {
-
-    RCP<const crs_matrix_type > crsmatrix = tif_utest::create_banded_matrix<Scalar,LO,GO,Node>(rowmap,lof+2);
-    //std::string aFile = "A_bw=" + Teuchos::toString(lof+2) + ".mm";
-    //RCP<crs_matrix_type> crsmatrix = reader_type::readSparseFile (aFile, comm);
-    //crsmatrix->describe(out,Teuchos::VERB_EXTREME);
-    Ifpack2::RILUK<row_matrix_type> prec(crsmatrix);
-
-    Teuchos::ParameterList params;
-    params.set("fact: iluk level-of-fill", lof);
-    params.set("fact: iluk level-of-overlap", 0);
-    params.set("fact: iluk overalloc", 1.01); // Use non-default only to test
-                                              // matrix resizing in IlukGraph;
-                                              // Usually, 1.01 is too small;
-                                              // default value should be used.
-
-    prec.setParameters(params);
-    prec.initialize();
-    prec.compute();
-    //extract incomplete factors
-    const crs_matrix_type &iL = prec.getL();
-    const crs_matrix_type &iU = prec.getU();
-    const multivector_type &iD = prec.getD();
-
-    ////if (lof==0)
-    //{
-    //  Tpetra::MatrixMarket::Writer<crs_matrix_type>::writeSparseFile("check_A.mm",crsmatrix);
-    //  std::string outfile = "check_iL_bw=" + Teuchos::toString(lof+2) + ".mm";
-    //  Tpetra::MatrixMarket::Writer<crs_matrix_type>::writeSparseFile(outfile,rcpFromRef(iL));
-    //  outfile = "check_iU_bw=" + Teuchos::toString(lof+2) + ".mm";
-    //  Tpetra::MatrixMarket::Writer<crs_matrix_type>::writeSparseFile(outfile,rcpFromRef(iU));
-    //  outfile = "check_iD_bw=" + Teuchos::toString(lof+2) + ".mm";
-    //  Tpetra::MatrixMarket::Writer<crs_matrix_type>::writeDenseFile(outfile,rcpFromRef(iD));
-    //}
-
-    //read L,U, and D factors from file
-    std::string lFile = "Lfactor_bw" + Teuchos::toString(lof+2) + ".mm";
-    std::string uFile = "Ufactor_bw" + Teuchos::toString(lof+2) + ".mm";
-    std::string dFile = "Dfactor_bw" + Teuchos::toString(lof+2) + ".mm";
-    out << "reading " << lFile << ", " << uFile << ", " << dFile << std::endl;
-    RCP<crs_matrix_type> L = reader_type::readSparseFile (lFile, comm);
-    RCP<crs_matrix_type> U = reader_type::readSparseFile (uFile, comm);
-    RCP<const map_type> rm = U->getRowMap();
-    RCP<multivector_type> D = reader_type::readVectorFile (dFile, comm, rm);
-
-    //compare factors
-    out << "bandwidth = " << lof+2 << ", lof = " << lof << std::endl;
-    D->update(TST::one(),iD,-TST::one());
-    RCP<crs_matrix_type> matdiff = Tpetra::MatrixMatrix::add(1.,false,*L,-1.,false,iL);
-    magnitudeType mag = matdiff->getFrobeniusNorm();
-    out << "||L - iL||_fro = " << mag << std::endl;
-    TEST_EQUALITY(mag < 1e-12, true);
-    out << std::endl;
-    matdiff = Tpetra::MatrixMatrix::add(1.,false,*U,-1.,false,iU);
-    mag = matdiff->getFrobeniusNorm();
-    out << "||U - iU||_fro = " << mag << std::endl;
-    TEST_EQUALITY(mag < 1e-12, true);
-    out << std::endl;
-    Teuchos::Array<magnitudeType> norms(1);
-    D->norm2(norms);
-    out << "||inverse(D) - inverse(iD)||_2 = " << norms[0] << std::endl;
-    TEST_EQUALITY(norms[0] < 1e-12, true);
-    out << std::endl;
-  } //for (GO lof=0; lof<6; ++lof)
-=======
   for (GO impltype=0; impltype<2; ++impltype) {
     for (GO lof=0; lof<6; ++lof) {
       RCP<const crs_matrix_type > crsmatrix = tif_utest::create_banded_matrix<Scalar,LO,GO,Node>(rowmap,lof+2);
@@ -816,7 +637,6 @@
       out << std::endl;
     } //for (GO lof=0; lof<6; ++lof)
   }
->>>>>>> 4103bf6c
 } // unit test FillLevel()
 
 TEUCHOS_UNIT_TEST_TEMPLATE_3_DECL(Ifpack2RILUKSingleProcess, IgnoreRowMapGIDs, Scalar, LO, GO)
@@ -927,90 +747,6 @@
         iDn = Teuchos::rcp (new vector_type (rowMap));
         remove_diags_and_scale(iL, iU, iLn, iUn, iDn);
       }
-<<<<<<< HEAD
-      permutedMatrix->insertGlobalValues(origToPerm[i],pInds(),pVals());
-    }
-    permutedMatrix->fillComplete();
-
-    Ifpack2::RILUK<row_matrix_type> prec(Teuchos::as< RCP<const crs_matrix_type> >(permutedMatrix));
-
-    Teuchos::ParameterList params;
-    params.set("fact: iluk level-of-fill", lof);
-    params.set("fact: iluk level-of-overlap", 0);
-
-    prec.setParameters(params);
-    prec.initialize();
-    prec.compute();
-    //extract incomplete factors
-    const crs_matrix_type &iL = prec.getL();
-    const crs_matrix_type &iU = prec.getU();
-    const multivector_type &iD = prec.getD();
-
-    //read L,U, and D factors from file
-    std::string lFile = "Lfactor_bw" + Teuchos::toString(lof+2) + ".mm";
-    std::string uFile = "Ufactor_bw" + Teuchos::toString(lof+2) + ".mm";
-    std::string dFile = "Dfactor_bw" + Teuchos::toString(lof+2) + ".mm";
-    out << "reading " << lFile << ", " << uFile << ", " << dFile << std::endl;
-    RCP<crs_matrix_type> L = reader_type::readSparseFile (lFile, comm);
-    RCP<crs_matrix_type> U = reader_type::readSparseFile (uFile, comm);
-    RCP<const map_type> rm = U->getRowMap();
-
-    //Compare factors.  We can't use the Frobenius norm, as it uses GIDs.
-    //Instead, we use the trick of multiply by the same random vector and comparing the
-    //two norm of the results.  One of the random vectors is based on the original rowmap,
-    //the other on the permuted row map.  Both contain the same random entries.
-    multivector_type randVec(rowMap,1);
-    randVec.randomize();
-    multivector_type permRandVec(permRowMap,1);
-    Teuchos::ArrayRCP<const Scalar> data  = randVec.getData(0);
-    Teuchos::ArrayRCP<Scalar> pdata = permRandVec.getDataNonConst(0);
-    for (global_size_t i=0; i<num_rows_per_proc; ++i)
-      pdata[i] = data[i];
-    data = pdata = Teuchos::null;
-
-    out << "bandwidth = " << lof+2 << ", lof = " << lof << std::endl;
-    multivector_type permResult(permRowMap,1);
-    iL.apply(permRandVec,permResult);
-    Teuchos::Array<magnitudeType> n1(1);
-    permResult.norm2(n1);
-
-    multivector_type result(rowMap,1);
-    L->apply(randVec,result);
-    Teuchos::Array<magnitudeType> n2(1);
-    result.norm2(n2);
-
-    out << "||L*randvec||_2 - ||iL*randvec||_2 = " << n1[0]-n2[0] << std::endl;
-    TEST_EQUALITY(n1[0]-n2[0] < 1e-6, true);
-    out << std::endl;
-
-    iU.apply(permRandVec,permResult);
-    permResult.norm2(n1);
-
-    U->apply(randVec,result);
-    result.norm2(n2);
-
-    out << "||U*randvec||_2 - ||iU*randvec||_2 = " << n1[0]-n2[0] << std::endl;
-    {
-      typedef typename TST::magnitudeType MT;
-      // Heuristic for rounding error: machine epsilon times square
-      // root of the number of floating-point operations.
-      const MT tol = TST::eps () * TST::squareroot (static_cast<MT> (result.getGlobalLength ()));
-      TEST_ASSERT( n1[0]-n2[0] < tol );
-    }
-    out << std::endl;
-
-    RCP<multivector_type> D = reader_type::readVectorFile (dFile, comm, rm);
-    D->update(TST::one(),iD,-TST::one());
-    Teuchos::Array<magnitudeType> norms(1);
-    D->norm2(norms);
-    out << "||inverse(D) - inverse(iD)||_2 = " << norms[0] << std::endl;
-    TEST_EQUALITY(norms[0] < 1e-7, true);
-    out << std::endl;
-
-  } //for (GO lof=0; lof<6; ++lof)
-
-=======
->>>>>>> 4103bf6c
 
       //read L,U, and D factors from file
       std::string lFile = "Lfactor_bw" + Teuchos::toString(lof+2) + ".mm";
