--- conflicted
+++ resolved
@@ -75,11 +75,7 @@
 // Single-process unit tests for RILUK are located in the file Ifpack2_UnitTestSerialRILUK.cpp.
 
 template <typename Scalar, typename LocalOrdinal, typename GlobalOrdinal>
-<<<<<<< HEAD
-static Teuchos::RCP<Ifpack2::RILUK<Tpetra::RowMatrix<Scalar,LocalOrdinal,GlobalOrdinal,Node> > > setupTest ()
-=======
 static Teuchos::RCP<Ifpack2::RILUK<Tpetra::RowMatrix<Scalar,LocalOrdinal,GlobalOrdinal,Node> > > setupTest (const IlukImplTypeDetails::Enum ilukimplType)
->>>>>>> 4103bf6c
 {
   // Test that ILU(k) can be done on a parallel sparse matrix with noncontiguous row map.
   // See bug #6033.
@@ -134,35 +130,10 @@
   return prec;
 }
 
-<<<<<<< HEAD
-  prec->setParameters(params);
-  return prec;
-}
-
-=======
->>>>>>> 4103bf6c
 TEUCHOS_UNIT_TEST_TEMPLATE_3_DECL(Ifpack2RILUK, Parallel, Scalar, LocalOrdinal, GlobalOrdinal)
 {
   std::string version = Ifpack2::Version();
   out << "Ifpack2::Version(): " << version << std::endl;
-<<<<<<< HEAD
-
-  auto prec = setupTest<Scalar, LocalOrdinal, GlobalOrdinal>();
-  prec->initialize();
-  prec->compute();
-}
-
-TEUCHOS_UNIT_TEST_TEMPLATE_3_DECL(Ifpack2RILUK, ParallelReuse, Scalar, LocalOrdinal, GlobalOrdinal)
-{
-  std::string version = Ifpack2::Version();
-  out << "Ifpack2::Version(): " << version << std::endl;
-
-  auto prec = setupTest<Scalar, LocalOrdinal, GlobalOrdinal>();
-  prec->initialize();
-  prec->compute();
-  // Pretend we've updated some of the numbers in the matrix, but not its structure.
-  prec->compute();
-=======
   {
     auto prec = setupTest<Scalar, LocalOrdinal, GlobalOrdinal>(IlukImplTypeDetails::Serial);
     prec->initialize();
@@ -193,7 +164,6 @@
     // Pretend we've updated some of the numbers in the matrix, but not its structure.
     prec->compute();
   }
->>>>>>> 4103bf6c
 }
 
 #define UNIT_TEST_GROUP_SC_LO_GO( SC, LO, GO ) \
