// @HEADER
//
// ***********************************************************************
//
//           Amesos2: Templated Direct Sparse Solver Package
//                  Copyright 2011 Sandia Corporation
//
// Under the terms of Contract DE-AC04-94AL85000 with Sandia Corporation,
// the U.S. Government retains certain rights in this software.
//
// Redistribution and use in source and binary forms, with or without
// modification, are permitted provided that the following conditions are
// met:
//
// 1. Redistributions of source code must retain the above copyright
// notice, this list of conditions and the following disclaimer.
//
// 2. Redistributions in binary form must reproduce the above copyright
// notice, this list of conditions and the following disclaimer in the
// documentation and/or other materials provided with the distribution.
//
// 3. Neither the name of the Corporation nor the names of the
// contributors may be used to endorse or promote products derived from
// this software without specific prior written permission.
//
// THIS SOFTWARE IS PROVIDED BY SANDIA CORPORATION "AS IS" AND ANY
// EXPRESS OR IMPLIED WARRANTIES, INCLUDING, BUT NOT LIMITED TO, THE
// IMPLIED WARRANTIES OF MERCHANTABILITY AND FITNESS FOR A PARTICULAR
// PURPOSE ARE DISCLAIMED. IN NO EVENT SHALL SANDIA CORPORATION OR THE
// CONTRIBUTORS BE LIABLE FOR ANY DIRECT, INDIRECT, INCIDENTAL, SPECIAL,
// EXEMPLARY, OR CONSEQUENTIAL DAMAGES (INCLUDING, BUT NOT LIMITED TO,
// PROCUREMENT OF SUBSTITUTE GOODS OR SERVICES; LOSS OF USE, DATA, OR
// PROFITS; OR BUSINESS INTERRUPTION) HOWEVER CAUSED AND ON ANY THEORY OF
// LIABILITY, WHETHER IN CONTRACT, STRICT LIABILITY, OR TORT (INCLUDING
// NEGLIGENCE OR OTHERWISE) ARISING IN ANY WAY OUT OF THE USE OF THIS
// SOFTWARE, EVEN IF ADVISED OF THE POSSIBILITY OF SUCH DAMAGE.
//
// Questions? Contact Michael A. Heroux (maherou@sandia.gov)
//
// ***********************************************************************
//
// @HEADER

/**
   \file   Amesos2_Basker_def.hpp
   \author Joshua Dennis Booth <jdbooth@sandia.gov>
           Siva Rajamanickam <srajama@sandia.gov>

   \brief  Definitions for the Amesos2 Basker solver interface
*/


#ifndef AMESOS2_BASKER_DEF_HPP
#define AMESOS2_BASKER_DEF_HPP

#include <Teuchos_Tuple.hpp>
#include <Teuchos_ParameterList.hpp>
#include <Teuchos_StandardParameterEntryValidators.hpp>

#include "Amesos2_SolverCore_def.hpp"
#include "Amesos2_Basker_decl.hpp"

namespace Amesos2 {


template <class Matrix, class Vector>
Basker<Matrix,Vector>::Basker(
  Teuchos::RCP<const Matrix> A,
  Teuchos::RCP<Vector>       X,
  Teuchos::RCP<const Vector> B )
  : SolverCore<Amesos2::Basker,Matrix,Vector>(A, X, B)
<<<<<<< HEAD
  , nzvals_()                   // initialize to empty arrays
  , rowind_()
  , colptr_()
=======
>>>>>>> 4103bf6c
  , is_contiguous_(true)
//  , basker()
{
  //Nothing
}


template <class Matrix, class Vector>
Basker<Matrix,Vector>::~Basker( )
{}

template <class Matrix, class Vector>
bool
Basker<Matrix,Vector>::single_proc_optimization() const {
  return (this->root_ && (this->matrixA_->getComm()->getSize() == 1) && is_contiguous_);
}

template<class Matrix, class Vector>
int
Basker<Matrix,Vector>::preOrdering_impl()
{
  /* TODO: Define what it means for Basker
   */
#ifdef HAVE_AMESOS2_TIMERS
    Teuchos::TimeMonitor preOrderTimer(this->timers_.preOrderTime_);
#endif

  return(0);
}


template <class Matrix, class Vector>
int
Basker<Matrix,Vector>::symbolicFactorization_impl()
{
  /*No symbolic factoriztion*/
  return(0);
}


template <class Matrix, class Vector>
int
Basker<Matrix,Vector>::numericFactorization_impl()
{
  using Teuchos::as;

  int info = 0;
  if ( this->root_ ){
    { // Do factorization
  #ifdef HAVE_AMESOS2_TIMERS
      Teuchos::TimeMonitor numFactTimer(this->timers_.numFactTime_);
  #endif

  #ifdef HAVE_AMESOS2_VERBOSE_DEBUG
      std::cout << "Basker:: Before numeric factorization" << std::endl;
      std::cout << "nzvals_ : " << nzvals_.toString() << std::endl;
      std::cout << "rowind_ : " << rowind_.toString() << std::endl;
      std::cout << "colptr_ : " << colptr_.toString() << std::endl;
  #endif
     
<<<<<<< HEAD
      info = basker.factor(this->globalNumRows_, this->globalNumCols_, this->globalNumNonZeros_, colptr_.getRawPtr(), rowind_.getRawPtr(), nzvals_.getRawPtr());
=======
      basker_dtype * pBaskerValues = function_map::convert_scalar(host_nzvals_view_.data());
      info = basker.factor(this->globalNumRows_, this->globalNumCols_, this->globalNumNonZeros_, host_col_ptr_view_.data(), host_rows_view_.data(), pBaskerValues);
>>>>>>> 4103bf6c

      // This is set after numeric factorization complete as pivoting can be used;
      // In this case, a discrepancy between symbolic and numeric nnz total can occur.
      this->setNnzLU( as<size_t>(basker.get_NnzLU() ) ) ;
    }

  }

  /* All processes should have the same error code */
  Teuchos::broadcast(*(this->matrixA_->getComm()), 0, &info);

  //global_size_type info_st = as<global_size_type>(info);
  /* TODO : Proper error messages*/
  TEUCHOS_TEST_FOR_EXCEPTION( (info == -1) ,
    std::runtime_error,
    "Basker: Could not alloc space for L and U");
  TEUCHOS_TEST_FOR_EXCEPTION( (info ==  -2),
    std::runtime_error,
    "Basker: Could not alloc needed work space");
  TEUCHOS_TEST_FOR_EXCEPTION( (info == -3) ,
    std::runtime_error,
    "Basker: Could not alloc additional memory needed for L and U");
  TEUCHOS_TEST_FOR_EXCEPTION( (info > 0) ,
    std::runtime_error,
    "Basker: Zero pivot found at: " << info );

  return(info);
}


template <class Matrix, class Vector>
int
Basker<Matrix,Vector>::solve_impl(
 const Teuchos::Ptr<MultiVecAdapter<Vector> >  X,
 const Teuchos::Ptr<const MultiVecAdapter<Vector> > B) const
{
  int ierr = 0; // returned error code

  using Teuchos::as;

  const global_size_type ld_rhs = this->root_ ? X->getGlobalLength() : 0;
  const size_t nrhs = X->getGlobalNumVectors();

<<<<<<< HEAD
  if ( single_proc_optimization() && nrhs == 1 ) {

#ifdef HAVE_AMESOS2_TIMERS
    Teuchos::TimeMonitor solveTimer(this->timers_.solveTime_);
#endif

#ifndef HAVE_TEUCHOS_COMPLEX
    auto b_vector = Util::vector_pointer_helper< MultiVecAdapter<Vector>, Vector >::get_pointer_to_vector( B );
    auto x_vector = Util::vector_pointer_helper< MultiVecAdapter<Vector>, Vector >::get_pointer_to_vector( X );
#else
    // NDE: 09/25/2017
    // Cannot convert Kokkos::complex<T>* to std::complex<T>*; in this case, use reinterpret_cast
    using complex_type = typename Util::getStdCplxType< magnitude_type, typename matrix_adapter_type::spmtx_vals_t >::type;
    complex_type * b_vector = reinterpret_cast< complex_type * >( Util::vector_pointer_helper< MultiVecAdapter<Vector>, Vector >::get_pointer_to_vector( B ) );
    complex_type * x_vector = reinterpret_cast< complex_type * >( Util::vector_pointer_helper< MultiVecAdapter<Vector>, Vector >::get_pointer_to_vector( X ) );
#endif
    TEUCHOS_TEST_FOR_EXCEPTION(b_vector == nullptr,
        std::runtime_error, "Amesos2 Runtime Error: b_vector returned null ");

    TEUCHOS_TEST_FOR_EXCEPTION(x_vector  == nullptr,
        std::runtime_error, "Amesos2 Runtime Error: x_vector returned null ");

    if ( this->root_ ) {
      {                           // Do solve!
=======
  bool bDidAssignX;
  {                             // Get values from RHS B
>>>>>>> 4103bf6c
#ifdef HAVE_AMESOS2_TIMERS
        Teuchos::TimeMonitor solveTimer(this->timers_.solveTime_);
#endif
<<<<<<< HEAD
        ierr = basker.solveMultiple(nrhs, b_vector, x_vector);
      }

      /* All processes should have the same error code */
      Teuchos::broadcast(*(this->getComm()), 0, &ierr);

      TEUCHOS_TEST_FOR_EXCEPTION( ierr  > 0,
          std::runtime_error,
          "Encountered zero diag element at: " << ierr);
      TEUCHOS_TEST_FOR_EXCEPTION( ierr == -1,
          std::runtime_error,
          "Could not alloc needed working memory for solve" );
    }
  }
  else 
  {
    const size_t val_store_size = as<size_t>(ld_rhs * nrhs);

    xvals_.resize(val_store_size);
    bvals_.resize(val_store_size);

    {                             // Get values from RHS B
#ifdef HAVE_AMESOS2_TIMERS
      Teuchos::TimeMonitor mvConvTimer(this->timers_.vecConvTime_);
      Teuchos::TimeMonitor redistTimer( this->timers_.vecRedistTime_ );
#endif

      if ( is_contiguous_ == true ) {
        Util::get_1d_copy_helper<MultiVecAdapter<Vector>,
          slu_type>::do_get(B, bvals_(), as<size_t>(ld_rhs), ROOTED, this->rowIndexBase_);
      }
      else {
        Util::get_1d_copy_helper<MultiVecAdapter<Vector>,
          slu_type>::do_get(B, bvals_(), as<size_t>(ld_rhs), CONTIGUOUS_AND_ROOTED, this->rowIndexBase_);
      }
    }

    if ( this->root_ ) {
      {                           // Do solve!
#ifdef HAVE_AMESOS2_TIMERS
        Teuchos::TimeMonitor solveTimer(this->timers_.solveTime_);
#endif
=======

    const bool initialize_data = true;
    const bool do_not_initialize_data = false;
    if ( single_proc_optimization() && nrhs == 1 ) {
      // no msp creation
      Util::get_1d_copy_helper_kokkos_view<MultiVecAdapter<Vector>,
        host_solve_array_t>::do_get(initialize_data, B, bValues_, as<size_t>(ld_rhs));

      bDidAssignX = Util::get_1d_copy_helper_kokkos_view<MultiVecAdapter<Vector>,
        host_solve_array_t>::do_get(do_not_initialize_data, X, xValues_, as<size_t>(ld_rhs));
    }
    else {
      if ( is_contiguous_ == true ) {
        Util::get_1d_copy_helper_kokkos_view<MultiVecAdapter<Vector>,
          host_solve_array_t>::do_get(initialize_data, B, bValues_, as<size_t>(ld_rhs), ROOTED, this->rowIndexBase_);
      }
      else {
        Util::get_1d_copy_helper_kokkos_view<MultiVecAdapter<Vector>,
          host_solve_array_t>::do_get(initialize_data, B, bValues_, as<size_t>(ld_rhs), CONTIGUOUS_AND_ROOTED, this->rowIndexBase_);
      }

      // See Amesos2_Tacho_def.hpp for notes on why we 'get' x here.
      if ( is_contiguous_ == true ) {
        bDidAssignX = Util::get_1d_copy_helper_kokkos_view<MultiVecAdapter<Vector>,
          host_solve_array_t>::do_get(do_not_initialize_data, X, xValues_, as<size_t>(ld_rhs), ROOTED, this->rowIndexBase_);
      }
      else {
        bDidAssignX = Util::get_1d_copy_helper_kokkos_view<MultiVecAdapter<Vector>,
          host_solve_array_t>::do_get(do_not_initialize_data, X, xValues_, as<size_t>(ld_rhs), CONTIGUOUS_AND_ROOTED, this->rowIndexBase_);
      }
    }
  }

  if ( this->root_ ) { // do solve
#ifdef HAVE_AMESOS2_TIMERS
    Teuchos::TimeMonitor solveTimer(this->timers_.solveTime_);
#endif

    basker_dtype * pxBaskerValues = function_map::convert_scalar(xValues_.data());
    basker_dtype * pbBaskerValues = function_map::convert_scalar(bValues_.data());
    ierr = basker.solveMultiple(nrhs, pbBaskerValues, pxBaskerValues);
  }
>>>>>>> 4103bf6c

        ierr = basker.solveMultiple(nrhs, bvals_.getRawPtr(),xvals_.getRawPtr());
      }

    }

<<<<<<< HEAD
    /* All processes should have the same error code */
    Teuchos::broadcast(*(this->getComm()), 0, &ierr);

    TEUCHOS_TEST_FOR_EXCEPTION( ierr  > 0,
        std::runtime_error,
        "Encountered zero diag element at: " << ierr);
    TEUCHOS_TEST_FOR_EXCEPTION( ierr == -1,
        std::runtime_error,
        "Could not alloc needed working memory for solve" );

    {
=======
  TEUCHOS_TEST_FOR_EXCEPTION( ierr > 0,
      std::runtime_error,
      "Encountered zero diag element at: " << ierr);
  TEUCHOS_TEST_FOR_EXCEPTION( ierr == -1,
      std::runtime_error,
      "Could not alloc needed working memory for solve" );

  // if bDidAssignX, then we solved straight to the adapter's X memory space without
  // requiring additional memory allocation, so the x data is already in place.
  if(!bDidAssignX) {
>>>>>>> 4103bf6c
#ifdef HAVE_AMESOS2_TIMERS
      Teuchos::TimeMonitor redistTimer(this->timers_.vecRedistTime_);
#endif
<<<<<<< HEAD

      if ( is_contiguous_ == true ) {
        Util::put_1d_data_helper<
          MultiVecAdapter<Vector>,slu_type>::do_put(X, xvals_(),
              as<size_t>(ld_rhs),
              ROOTED);
      }
      else {
        Util::put_1d_data_helper<
          MultiVecAdapter<Vector>,slu_type>::do_put(X, xvals_(),
              as<size_t>(ld_rhs),
              CONTIGUOUS_AND_ROOTED);
      }
=======
    if ( is_contiguous_ == true ) {
      Util::put_1d_data_helper_kokkos_view<
        MultiVecAdapter<Vector>,host_solve_array_t>::do_put(X, xValues_,
            as<size_t>(ld_rhs),
            ROOTED);
    }
    else {
      Util::put_1d_data_helper_kokkos_view<
        MultiVecAdapter<Vector>,host_solve_array_t>::do_put(X, xValues_,
            as<size_t>(ld_rhs),
            CONTIGUOUS_AND_ROOTED);
>>>>>>> 4103bf6c
    }
  }

  return(ierr);
}


template <class Matrix, class Vector>
bool
Basker<Matrix,Vector>::matrixShapeOK_impl() const
{
  // The Basker can only handle square for right now
  return( this->globalNumRows_ == this->globalNumCols_ );
}


template <class Matrix, class Vector>
void
Basker<Matrix,Vector>::setParameters_impl(const Teuchos::RCP<Teuchos::ParameterList> & parameterList )
{
  using Teuchos::RCP;
  using Teuchos::getIntegralValue;
  using Teuchos::ParameterEntryValidator;

  RCP<const Teuchos::ParameterList> valid_params = getValidParameters_impl();

  if(parameterList->isParameter("IsContiguous"))
    {
      is_contiguous_ = parameterList->get<bool>("IsContiguous");
    }

}

template <class Matrix, class Vector>
Teuchos::RCP<const Teuchos::ParameterList>
Basker<Matrix,Vector>::getValidParameters_impl() const
{
  using Teuchos::ParameterList;

  static Teuchos::RCP<const Teuchos::ParameterList> valid_params;

  if( is_null(valid_params) ){
    Teuchos::RCP<Teuchos::ParameterList> pl = Teuchos::parameterList();

    pl->set("IsContiguous", true, "Are GIDs contiguous");
    pl->set("alnnz",  2, "Approx number of nonzeros in L, default is 2*nnz(A)");
    pl->set("aunnx",  2, "Approx number of nonzeros in I, default is 2*nnz(U)");
    valid_params = pl;
  }
  return valid_params;
}


template <class Matrix, class Vector>
bool
Basker<Matrix,Vector>::loadA_impl(EPhase current_phase)
{
  using Teuchos::as;
  if(current_phase == SOLVE) return (false);

  #ifdef HAVE_AMESOS2_TIMERS
  Teuchos::TimeMonitor convTimer(this->timers_.mtxConvTime_);
  #endif

  // Only the root image needs storage allocated
  if( this->root_ ){
    host_nzvals_view_ = host_value_type_array(
      Kokkos::ViewAllocateWithoutInitializing("host_nzvals_view_"), this->globalNumNonZeros_);
    host_rows_view_ = host_ordinal_type_array(
      Kokkos::ViewAllocateWithoutInitializing("host_rows_view_"), this->globalNumNonZeros_);
    host_col_ptr_view_ = host_ordinal_type_array(
      Kokkos::ViewAllocateWithoutInitializing("host_col_ptr_view_"), this->globalNumRows_ + 1);
  }

  local_ordinal_type nnz_ret = 0;
  {
  #ifdef HAVE_AMESOS2_TIMERS
    Teuchos::TimeMonitor mtxRedistTimer( this->timers_.mtxRedistTime_ );
  #endif

    if ( is_contiguous_ == true ) {
<<<<<<< HEAD
      Util::get_ccs_helper<
        MatrixAdapter<Matrix>,slu_type,local_ordinal_type,local_ordinal_type>
        ::do_get(this->matrixA_.ptr(), nzvals_(), rowind_(), colptr_(),
            nnz_ret, ROOTED, ARBITRARY, this->rowIndexBase_);
    }
    else {
      Util::get_ccs_helper<
        MatrixAdapter<Matrix>,slu_type,local_ordinal_type,local_ordinal_type>
        ::do_get(this->matrixA_.ptr(), nzvals_(), rowind_(), colptr_(),
=======
      Util::get_ccs_helper_kokkos_view<
        MatrixAdapter<Matrix>,host_value_type_array,host_ordinal_type_array,host_ordinal_type_array>
        ::do_get(this->matrixA_.ptr(), host_nzvals_view_, host_rows_view_, host_col_ptr_view_,
            nnz_ret, ROOTED, ARBITRARY, this->rowIndexBase_);
    }
    else {
      Util::get_ccs_helper_kokkos_view<
        MatrixAdapter<Matrix>,host_value_type_array,host_ordinal_type_array,host_ordinal_type_array>
        ::do_get(this->matrixA_.ptr(), host_nzvals_view_, host_rows_view_, host_col_ptr_view_,
>>>>>>> 4103bf6c
            nnz_ret, CONTIGUOUS_AND_ROOTED, ARBITRARY, this->rowIndexBase_);
    }
  }

  if( this->root_ ){
    TEUCHOS_TEST_FOR_EXCEPTION( nnz_ret != as<local_ordinal_type>(this->globalNumNonZeros_),
                        std::runtime_error,
                        "Amesos2_Basker loadA_impl: Did not get the expected number of non-zero vals");
  }
  return true;
}


template<class Matrix, class Vector>
const char* Basker<Matrix,Vector>::name = "Basker";


} // end namespace Amesos2

#endif  // AMESOS2_Basker_DEF_HPP<|MERGE_RESOLUTION|>--- conflicted
+++ resolved
@@ -69,12 +69,6 @@
   Teuchos::RCP<Vector>       X,
   Teuchos::RCP<const Vector> B )
   : SolverCore<Amesos2::Basker,Matrix,Vector>(A, X, B)
-<<<<<<< HEAD
-  , nzvals_()                   // initialize to empty arrays
-  , rowind_()
-  , colptr_()
-=======
->>>>>>> 4103bf6c
   , is_contiguous_(true)
 //  , basker()
 {
@@ -135,12 +129,8 @@
       std::cout << "colptr_ : " << colptr_.toString() << std::endl;
   #endif
      
-<<<<<<< HEAD
-      info = basker.factor(this->globalNumRows_, this->globalNumCols_, this->globalNumNonZeros_, colptr_.getRawPtr(), rowind_.getRawPtr(), nzvals_.getRawPtr());
-=======
       basker_dtype * pBaskerValues = function_map::convert_scalar(host_nzvals_view_.data());
       info = basker.factor(this->globalNumRows_, this->globalNumCols_, this->globalNumNonZeros_, host_col_ptr_view_.data(), host_rows_view_.data(), pBaskerValues);
->>>>>>> 4103bf6c
 
       // This is set after numeric factorization complete as pivoting can be used;
       // In this case, a discrepancy between symbolic and numeric nnz total can occur.
@@ -184,82 +174,12 @@
   const global_size_type ld_rhs = this->root_ ? X->getGlobalLength() : 0;
   const size_t nrhs = X->getGlobalNumVectors();
 
-<<<<<<< HEAD
-  if ( single_proc_optimization() && nrhs == 1 ) {
-
-#ifdef HAVE_AMESOS2_TIMERS
-    Teuchos::TimeMonitor solveTimer(this->timers_.solveTime_);
-#endif
-
-#ifndef HAVE_TEUCHOS_COMPLEX
-    auto b_vector = Util::vector_pointer_helper< MultiVecAdapter<Vector>, Vector >::get_pointer_to_vector( B );
-    auto x_vector = Util::vector_pointer_helper< MultiVecAdapter<Vector>, Vector >::get_pointer_to_vector( X );
-#else
-    // NDE: 09/25/2017
-    // Cannot convert Kokkos::complex<T>* to std::complex<T>*; in this case, use reinterpret_cast
-    using complex_type = typename Util::getStdCplxType< magnitude_type, typename matrix_adapter_type::spmtx_vals_t >::type;
-    complex_type * b_vector = reinterpret_cast< complex_type * >( Util::vector_pointer_helper< MultiVecAdapter<Vector>, Vector >::get_pointer_to_vector( B ) );
-    complex_type * x_vector = reinterpret_cast< complex_type * >( Util::vector_pointer_helper< MultiVecAdapter<Vector>, Vector >::get_pointer_to_vector( X ) );
-#endif
-    TEUCHOS_TEST_FOR_EXCEPTION(b_vector == nullptr,
-        std::runtime_error, "Amesos2 Runtime Error: b_vector returned null ");
-
-    TEUCHOS_TEST_FOR_EXCEPTION(x_vector  == nullptr,
-        std::runtime_error, "Amesos2 Runtime Error: x_vector returned null ");
-
-    if ( this->root_ ) {
-      {                           // Do solve!
-=======
   bool bDidAssignX;
   {                             // Get values from RHS B
->>>>>>> 4103bf6c
 #ifdef HAVE_AMESOS2_TIMERS
-        Teuchos::TimeMonitor solveTimer(this->timers_.solveTime_);
+    Teuchos::TimeMonitor mvConvTimer(this->timers_.vecConvTime_);
+    Teuchos::TimeMonitor redistTimer( this->timers_.vecRedistTime_ );
 #endif
-<<<<<<< HEAD
-        ierr = basker.solveMultiple(nrhs, b_vector, x_vector);
-      }
-
-      /* All processes should have the same error code */
-      Teuchos::broadcast(*(this->getComm()), 0, &ierr);
-
-      TEUCHOS_TEST_FOR_EXCEPTION( ierr  > 0,
-          std::runtime_error,
-          "Encountered zero diag element at: " << ierr);
-      TEUCHOS_TEST_FOR_EXCEPTION( ierr == -1,
-          std::runtime_error,
-          "Could not alloc needed working memory for solve" );
-    }
-  }
-  else 
-  {
-    const size_t val_store_size = as<size_t>(ld_rhs * nrhs);
-
-    xvals_.resize(val_store_size);
-    bvals_.resize(val_store_size);
-
-    {                             // Get values from RHS B
-#ifdef HAVE_AMESOS2_TIMERS
-      Teuchos::TimeMonitor mvConvTimer(this->timers_.vecConvTime_);
-      Teuchos::TimeMonitor redistTimer( this->timers_.vecRedistTime_ );
-#endif
-
-      if ( is_contiguous_ == true ) {
-        Util::get_1d_copy_helper<MultiVecAdapter<Vector>,
-          slu_type>::do_get(B, bvals_(), as<size_t>(ld_rhs), ROOTED, this->rowIndexBase_);
-      }
-      else {
-        Util::get_1d_copy_helper<MultiVecAdapter<Vector>,
-          slu_type>::do_get(B, bvals_(), as<size_t>(ld_rhs), CONTIGUOUS_AND_ROOTED, this->rowIndexBase_);
-      }
-    }
-
-    if ( this->root_ ) {
-      {                           // Do solve!
-#ifdef HAVE_AMESOS2_TIMERS
-        Teuchos::TimeMonitor solveTimer(this->timers_.solveTime_);
-#endif
-=======
 
     const bool initialize_data = true;
     const bool do_not_initialize_data = false;
@@ -302,26 +222,10 @@
     basker_dtype * pbBaskerValues = function_map::convert_scalar(bValues_.data());
     ierr = basker.solveMultiple(nrhs, pbBaskerValues, pxBaskerValues);
   }
->>>>>>> 4103bf6c
-
-        ierr = basker.solveMultiple(nrhs, bvals_.getRawPtr(),xvals_.getRawPtr());
-      }
-
-    }
-
-<<<<<<< HEAD
-    /* All processes should have the same error code */
-    Teuchos::broadcast(*(this->getComm()), 0, &ierr);
-
-    TEUCHOS_TEST_FOR_EXCEPTION( ierr  > 0,
-        std::runtime_error,
-        "Encountered zero diag element at: " << ierr);
-    TEUCHOS_TEST_FOR_EXCEPTION( ierr == -1,
-        std::runtime_error,
-        "Could not alloc needed working memory for solve" );
-
-    {
-=======
+
+  /* All processes should have the same error code */
+  Teuchos::broadcast(*(this->getComm()), 0, &ierr);
+
   TEUCHOS_TEST_FOR_EXCEPTION( ierr > 0,
       std::runtime_error,
       "Encountered zero diag element at: " << ierr);
@@ -332,25 +236,9 @@
   // if bDidAssignX, then we solved straight to the adapter's X memory space without
   // requiring additional memory allocation, so the x data is already in place.
   if(!bDidAssignX) {
->>>>>>> 4103bf6c
 #ifdef HAVE_AMESOS2_TIMERS
-      Teuchos::TimeMonitor redistTimer(this->timers_.vecRedistTime_);
+    Teuchos::TimeMonitor redistTimer(this->timers_.vecRedistTime_);
 #endif
-<<<<<<< HEAD
-
-      if ( is_contiguous_ == true ) {
-        Util::put_1d_data_helper<
-          MultiVecAdapter<Vector>,slu_type>::do_put(X, xvals_(),
-              as<size_t>(ld_rhs),
-              ROOTED);
-      }
-      else {
-        Util::put_1d_data_helper<
-          MultiVecAdapter<Vector>,slu_type>::do_put(X, xvals_(),
-              as<size_t>(ld_rhs),
-              CONTIGUOUS_AND_ROOTED);
-      }
-=======
     if ( is_contiguous_ == true ) {
       Util::put_1d_data_helper_kokkos_view<
         MultiVecAdapter<Vector>,host_solve_array_t>::do_put(X, xValues_,
@@ -362,7 +250,6 @@
         MultiVecAdapter<Vector>,host_solve_array_t>::do_put(X, xValues_,
             as<size_t>(ld_rhs),
             CONTIGUOUS_AND_ROOTED);
->>>>>>> 4103bf6c
     }
   }
 
@@ -444,17 +331,6 @@
   #endif
 
     if ( is_contiguous_ == true ) {
-<<<<<<< HEAD
-      Util::get_ccs_helper<
-        MatrixAdapter<Matrix>,slu_type,local_ordinal_type,local_ordinal_type>
-        ::do_get(this->matrixA_.ptr(), nzvals_(), rowind_(), colptr_(),
-            nnz_ret, ROOTED, ARBITRARY, this->rowIndexBase_);
-    }
-    else {
-      Util::get_ccs_helper<
-        MatrixAdapter<Matrix>,slu_type,local_ordinal_type,local_ordinal_type>
-        ::do_get(this->matrixA_.ptr(), nzvals_(), rowind_(), colptr_(),
-=======
       Util::get_ccs_helper_kokkos_view<
         MatrixAdapter<Matrix>,host_value_type_array,host_ordinal_type_array,host_ordinal_type_array>
         ::do_get(this->matrixA_.ptr(), host_nzvals_view_, host_rows_view_, host_col_ptr_view_,
@@ -464,7 +340,6 @@
       Util::get_ccs_helper_kokkos_view<
         MatrixAdapter<Matrix>,host_value_type_array,host_ordinal_type_array,host_ordinal_type_array>
         ::do_get(this->matrixA_.ptr(), host_nzvals_view_, host_rows_view_, host_col_ptr_view_,
->>>>>>> 4103bf6c
             nnz_ret, CONTIGUOUS_AND_ROOTED, ARBITRARY, this->rowIndexBase_);
     }
   }
