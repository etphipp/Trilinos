--- conflicted
+++ resolved
@@ -72,21 +72,13 @@
     
     static void cholmod_init_sparse(size_t nrow, size_t ncol, size_t nzmax,
 				    int sorted, void *p, void *x, void *i,
-<<<<<<< HEAD
-				    cholmod_sparse *sparse)
-=======
 				    cholmod_sparse *sparse, int cholmod_itype)
->>>>>>> 4103bf6c
-    {
-      sparse->nrow = nrow;
-      sparse->ncol = ncol;
-      sparse->nzmax = nzmax;
-      sparse->stype = 1;
-<<<<<<< HEAD
-      sparse->itype = CHOLMOD_LONG;
-=======
-      sparse->itype = cholmod_itype;
->>>>>>> 4103bf6c
+    {
+      sparse->nrow = nrow;
+      sparse->ncol = ncol;
+      sparse->nzmax = nzmax;
+      sparse->stype = 1;
+      sparse->itype = cholmod_itype;
       sparse->sorted = 0;
       sparse->packed = 1;
       sparse->xtype = CHOLMOD_REAL;
@@ -115,21 +107,13 @@
   {
     static void cholmod_init_sparse(size_t nrow, size_t ncol, size_t nzmax,
 				    int sorted, void *p, void *x, void*i,
-<<<<<<< HEAD
-				    cholmod_sparse* sparse)
-=======
 				    cholmod_sparse* sparse, int cholmod_itype)
->>>>>>> 4103bf6c
-    {
-      sparse->nrow = nrow;
-      sparse->ncol = ncol;
-      sparse->nzmax = nzmax;
-      sparse->stype = 1;
-<<<<<<< HEAD
-      sparse->itype = CHOLMOD_LONG;
-=======
-      sparse->itype = cholmod_itype;
->>>>>>> 4103bf6c
+    {
+      sparse->nrow = nrow;
+      sparse->ncol = ncol;
+      sparse->nzmax = nzmax;
+      sparse->stype = 1;
+      sparse->itype = cholmod_itype;
       sparse->sorted = 0;
       sparse->packed = 1;
       sparse->xtype = CHOLMOD_REAL;
@@ -161,21 +145,13 @@
 
     static void cholmod_init_sparse(size_t nrow, size_t ncol, size_t nzmax,
 				    int sorted, void *p, void *x, void *i,
-<<<<<<< HEAD
-				    cholmod_sparse* sparse)
-=======
 				    cholmod_sparse* sparse, int cholmod_itype)
->>>>>>> 4103bf6c
-    {
-      sparse->nrow = nrow;
-      sparse->ncol = ncol;
-      sparse->nzmax = nzmax;
-      sparse->stype = 1;
-<<<<<<< HEAD
-      sparse->itype = CHOLMOD_LONG;
-=======
-      sparse->itype = cholmod_itype;
->>>>>>> 4103bf6c
+    {
+      sparse->nrow = nrow;
+      sparse->ncol = ncol;
+      sparse->nzmax = nzmax;
+      sparse->stype = 1;
+      sparse->itype = cholmod_itype;
       sparse->sorted = 0;
       sparse->packed = 1;
       sparse->xtype = CHOLMOD_COMPLEX;
@@ -206,21 +182,13 @@
 
     static void cholmod_init_sparse(size_t nrow, size_t ncol, size_t nzmax,
             int sorted, void *p, void *x, void *i,
-<<<<<<< HEAD
-            cholmod_sparse* sparse)
-=======
             cholmod_sparse* sparse, int cholmod_itype)
->>>>>>> 4103bf6c
-    {
-      sparse->nrow = nrow;
-      sparse->ncol = ncol;
-      sparse->nzmax = nzmax;
-      sparse->stype = 1;
-<<<<<<< HEAD
-      sparse->itype = CHOLMOD_LONG;
-=======
-      sparse->itype = cholmod_itype;
->>>>>>> 4103bf6c
+    {
+      sparse->nrow = nrow;
+      sparse->ncol = ncol;
+      sparse->nzmax = nzmax;
+      sparse->stype = 1;
+      sparse->itype = cholmod_itype;
       sparse->sorted = 0;
       sparse->packed = 1;
       sparse->xtype = CHOLMOD_COMPLEX;
