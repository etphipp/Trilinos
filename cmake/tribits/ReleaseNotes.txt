----------------------------------------
Release Notes for TriBITS
----------------------------------------
<<<<<<< HEAD
=======
2017/09/25:

(*) MINOR: Added cache and enve vars CTEST_SUBMIT_RETRY_COUNT and
    CTEST_SUBMIT_RETRY_DELAY to allow the number of ctest_submit() submit
    attemtps to retry and how how log to pause between retries.  Before, these
    were hard-coded to 25 and 120 respectively, which means that something
    like a MySQL insertion error could consume as much as 50 minutes befor
    moving on!  The new defalts are set at 5 retries with a 3 sec delay (which
    appear to be the CTest defaults).

2017/09/30:

(*) MINOR: Added TEST_<IDX> COPY_FILES_TO_TEST_DIR block for
    TRIBITS_ADD_ADVANCED_TEST().  This was added in such a way so to avoid
    clashing with existing usages of the script (since the new arguments
    SOURCE_DIR and DEST_DIR are only parsed if COPY_FILES_TO_TEST_DIR is
    listed in the TEST_<IDX> block.

2017/09/05:

(*) MINOR: Unparsed and otherwise ignored arguments are now flagged (see
    developers guide documentation for
    ${PROJECT_NAME}_CHECK_FOR_UNPARSED_ARGUMENTS).  The default value is
    'WARNING' which results in simply printing a warning but allow configure
    to complete.  This allows one to see the warnings but for the project to
    continue to work as before.  But this can be changed to 'SEND_ERROR' or
    'FATAL_ERROR' that will fail the configure.
>>>>>>> 014ae929

2017/06/24:

(*) MINOR: Add new all-at-once more for CTest -S driver scripts using
    TRIBITS_CTEST_DRIVER() by setting the variable
    ${PROJECT_NAME}_CTEST_DO_ALL_AT_ONCE=TRUE.  This works with older versions
    of CMake/CTest and CDash but, by default, will just return a single glob
    of results, not breaking results out package-by-package.  Therefore, this
    is disabled by default and package-by-package mode is used by default.
    But if ${PROJECT_NAME}_CTEST_USE_NEW_AAO_FEATURES=TRUE is set, then
    TriBITS will take advantage of new CMake, CTest, and CDash features
    (currently on a branch) to display the results on CDash broken down
    package-by-package.  Once these changes are merged to the CMake/CTest and
    CDash 'master' branches, then the default for
    ${PROJECT_NAME}_CTEST_USE_NEW_AAO_FEATURES will be set to TRUE
    automatically when it detects an updated version of CMake/CTest is
    present.  In the future, at some point, the TriBITS default for
    ${PROJECT_NAME}_CTEST_DO_ALL_AT_ONCE will change from FALSE to TRUE since
    that is a much more efficient way to drive automated testing.

2017/05/25:

(*) MINOR: PARSE_ARGUMENTS() has been deprecated and replaced by
    CMAKE_PARSE_ARGUMENTS() everywhere in TriBITS. Any call to
    PARSE_ARGUMENTS() will warn users and tell them to use
    CMAKE_PARSE_ARGUMENTS() instead.

2017/05/17:

(*) MAJOR: TriBITS now unconditionally sets
    ${PROJECT_NAME}_ENABLE_Fortran_DEFAULT to ON.  Projects will now need to
    put in special logic to set to OFF or ON for certain platforms.

2017/01/11:

(*) MINOR: TriBITS now correctly sets the default value for
    DART_TESTING_TIMEOUT to 1500 seconds and will scale it by
    <Project>_SCALE_TEST_TIMEOUT even if DART_TESTING_TIMEOUT is not
    explicitly set.

2016/12/07:

(*) MAJOR: The long deprecated variable
    ${PROJECT_NAME}_ENABLE_SECONDARY_STABLE_CODE has been removed.  Upgrading
    existing TriBITS projects just requires a simple string replacement of
    _ENABLE_SECONDARY_STABLE_CODE with _ENABLE_SECONDARY_TESTED_CODE in all
    files.  Since Trilinos has turned on ST code by default and many other
    TriBITS projects don't differentiate between PT and ST code, this change
    should not even break those projects, even if they don't update.

2016/11/02:

(*) MAJOR: gitdist now accepts --dist-repos and --dist-not-repos arguments and
    requires that the base repo '.' be explicitly listed in the
    .gitdist[.default] files and in --dist-repos.  The arguments
    --dist-extra-repos, --dist-not-extra-repos and --dist-not-base-repo are
    not longer supported.  See gitdist --help for more details.

(*) MINOR: TriBITS projects now install with full RPATH set by default (see
    "Setting install RPATH" in build reference guide).

2016/10/22:

(*) MAJOR: TriBITS Core: TRIBITS_ADD_TEST() argument FAIL_REGULAR_EXPRESSION
    now works when circular RCP detection is enabled.  This is technically a
    break in backward compatibility since now that argument will not be
    ignored and any tests that specified this may change behavior.

(*) MAJOR: TriBITS Core: TRIBITS_ADD_ADVANCED_TEST() TEST_<IDX> argument
    FAIL_REGULAR_EXPRESSION now works.  Before, it was just being ignored.
    This is technically a break in backward compatibility since now that
    argument will not be ignored and any tests that specified this may change
    behavior.

(*) MINOR: TriBITS Core: Added TRIBITS_ADD_ADVANCED_TEST() TEST_<IDX> option
    WILL_FAIL that has the same behavior as the built-in CTest option
    WILL_FAIL.

2016/01/22:

(*) MINOR: TriBITS Core: Change test category WEEKLY to HEAVY and depreciate
    WEEKLY.  You can stil use WEEKLY but it will result in a lot of warnings.

2015/12/03:

(*) MINOR: TriBITS CI Support: checkin-test.py: Added support for tracking
    branches for each repo independently and not assume 'origin' and not
    assume that all of the repos are on the same branch or will be pulling and
    pushing to the same remote branch.  This will make it easier to use the
    checkin-test.py script to set up various integration scenarios.  See
    TriBITS GitHub Issue #15 for details.

2015/04/14:

(*) MAJOR: TriBITS Core: When configuring with
    ${PROJECT_NAME}_ENABLE_CXX11=ON, if C++11 support cannot be verified, then
    the configure will fail hard right away.  Before, TriBITS would disable
    C++11 support and continue.

2014/11/22:

(*) MINOR: TriBITS Core: Added ${PROJECT_NAME}_TRACE_ADD_TEST: Now you can a
    single line print if a test got added (and its important properties if it
    did) or not and if not then why the test did not get added.

2014/09/22:

(*) MAJOR: TriBITS Core: Changed minimum version of CMake from 2.7 to 2.8.11.

2014/09/21:

(*) MINOR: TriBITS Dashboard Driver: Added support for the env var
    TRIBITS_TDD_USE_SYSTEM_CTEST so that if equal to 1, then the TriBITS
    Dashboard Driver (TDD) system will use the CTest (and CMake) in the env
    will be used instead of being downloaded using download-cmake.py.  This
    not only speeds up the auotmated builds, but it also ensures that the
    automated testing uses exactly the install of CMake/CTest that is used by
    the developers on the system.  Also, it has been found that
    download-cmake.py will download and install a 32bit version even on 64bit
    machines.

Trilinos 11.7:
--------------

(*) MINOR: TriBITS Core: Switched from the terms Primary Stable (PS) and
    Secondary Stable (SS) code to Primary Tested (PT) and Secondary Tested
    (ST) according to the plan in the TriBITS Lifecycle model.  Using 'PS' and
    'SS' is still allowed but is deprecated.  This also included deprecating
    the varible <Project>_ENABLE_SECONDARY_STABLE_CODE and replacing it with
    <Project>_ENABLE_SECONDARY_TEST_CODE.  Again, backward compatibility is
    preserved.  Also, the checkin-test.py arg --ss-extra-builds is deprecated
    and replaced with --st-extra-builds.


Trilinos 11.6:
--------------

(*) MAJOR: TriBITS Core: Changed behavior of <Project>_ENABLE_<PACKAGE>=ON to
    enable all subpackages for that package including in propogating forward
    dependencies.  See updated <Project>BuildQuickRef.* document.


Trilinos 11.3:
--------------

(*) MINOR: TriBITS Core: Added ENVIRONMENT env1=val1 env2=val2 ... argument to
    TRIBITS_ADD_TEST(), TRIBITS_ADD_ADVANCED_TEST(), and
    TRIBITS_ADD_EXECUTABLE_AND_TEST().

(*) MINOR: TriBITS Core: Fixed the generation of headers for explicit
    instantation system for subpackages: Now subpackages that use the macro
    TRIBITS_CREATE_CLIENT_TEMPLATE_HEADERS() to generate XXX.hpp header files
    with or without expliict instantation will key off of the parent package's
    explicit instantation setting.  In addition, packages that use the macro
    TRIBITS_CREATE_CLIENT_TEMPLATE_HEADERS() will also need to add a call to
    TRIBITS_ADD_EXPLICIT_INSTANTIATION_OPTION() in their top-level
    CMakeLists.txt file.

<|MERGE_RESOLUTION|>--- conflicted
+++ resolved
@@ -1,8 +1,6 @@
 ----------------------------------------
 Release Notes for TriBITS
 ----------------------------------------
-<<<<<<< HEAD
-=======
 2017/09/25:
 
 (*) MINOR: Added cache and enve vars CTEST_SUBMIT_RETRY_COUNT and
@@ -30,7 +28,6 @@
     to complete.  This allows one to see the warnings but for the project to
     continue to work as before.  But this can be changed to 'SEND_ERROR' or
     'FATAL_ERROR' that will fail the configure.
->>>>>>> 014ae929
 
 2017/06/24:
 
